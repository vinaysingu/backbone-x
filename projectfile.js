--- conflicted
+++ resolved
@@ -60,11 +60,7 @@
 // the url to the builder for the client to communicate with
 // note that localhost can't work if you're serving the application
 // publicly
-<<<<<<< HEAD
-var builderHost = '172.16.0.200';
-=======
 var builderHost = 'localhost';
->>>>>>> 6602816f
 
 // the port for the client to use to request the client application
 var builderHostPort = 4020;
