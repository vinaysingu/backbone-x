/*jshint indent:2, curly:true eqeqeq:true, immed:true, latedef:true, 
newcap:true, noarg:true, regexp:true, undef:true, trailing:true
white:true*/
/*global enyo:true, XT:true, document:true */

(function () {
  
  enyo.kind({
    name: "App",
    fit: true,
    classes: "xt-app enyo-unselectable",
    published: {
      isStarted: false
    },
    components: [
      { name: "postbooks", kind: "XV.Postbooks",  onTransitionStart: "handlePullout" },
      { name: "pullout", kind: "enyo.Slideable", classes: "pullout",
        value: -100, min: -100, unit: '%', components: [
        {name: "shadow", classes: "pullout-shadow"},
        {name: "grabber", kind: "onyx.Grabber", classes: "pullout-grabbutton"},
        {name: "parameterWidget", kind: "XV.ParameterWidget"}
      ]}
    ],
    create: function () {
      this.inherited(arguments);
    },
    handlePullout: function (inSender, inEvent) {
      var showing = inSender.$.container.getActive().showPullout || false;
      this.$.pullout.setShowing(showing);
    },
    start: function () {
    
      if (this.getIsStarted()) { return; }
    
      // on application start, connect the datasource
      XT.dataSource.connect();
    
<<<<<<< HEAD
    // lets not allow this to happen again
    this.setIsStarted(true);
  },
  show: function () {
    if (this.getShowing() && this.getIsStarted())
      this.renderInto(document.body);
    else this.inherited(arguments);
  }
});
=======
      // now that we've started, we need to render something
      // to the screen
      // TODO: is this really where this belongs?
      this.renderInto(document.body);
    
      // lets not allow this to happen again
      this.setIsStarted(true);
    }
  });

}());
>>>>>>> 7667276c
<|MERGE_RESOLUTION|>--- conflicted
+++ resolved
@@ -35,26 +35,13 @@
       // on application start, connect the datasource
       XT.dataSource.connect();
     
-<<<<<<< HEAD
-    // lets not allow this to happen again
-    this.setIsStarted(true);
-  },
-  show: function () {
-    if (this.getShowing() && this.getIsStarted())
-      this.renderInto(document.body);
-    else this.inherited(arguments);
-  }
-});
-=======
-      // now that we've started, we need to render something
-      // to the screen
-      // TODO: is this really where this belongs?
-      this.renderInto(document.body);
-    
       // lets not allow this to happen again
       this.setIsStarted(true);
+    },
+    show: function () {
+      if (this.getShowing() && this.getIsStarted())
+        this.renderInto(document.body);
+      else this.inherited(arguments);
     }
   });
-
-}());
->>>>>>> 7667276c
+}());