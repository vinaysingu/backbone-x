--- conflicted
+++ resolved
@@ -76,29 +76,15 @@
           } else {
             curr = model.getValue(elem);
           }
-<<<<<<< HEAD
-          if (view.formatter) {
-            formatter = this[view.formatter];
-
-            if (formatter && formatter instanceof Function) {
-              curr = formatter(curr, model);
-            }
-          } else if (curr && curr instanceof Date) {
-            curr = Globalize.format(curr, 'd');
-          }
-          if (curr) {
-            view.setContent(curr);
-=======
-          view.setContent(curr);
-        } else {
-          curr = model.get(elem);
-        }
         if (view.formatter) {
           formatter = this[view.formatter];
                     
           if (formatter && formatter instanceof Function) {
             curr = formatter(curr, model, view);
->>>>>>> add6d483
+          }
+        }
+        if (curr) {
+          view.setContent(curr);
           }
         }
       }
