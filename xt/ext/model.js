// Contributions of status related functionality borrowed from SproutCore:
// https://github.com/sproutcore/sproutcore

/*jshint indent:2, curly:true eqeqeq:true, immed:true, latedef:true,
newcap:true, noarg:true, regexp:true, undef:true, strict:true, trailing:true
white:true*/
/*global XT:true, Backbone:true, _:true */

(function () {
  "use strict";

  /**
    @class

    `XT.Model` is an abstract class designed to operate with `XT.DataSource`.
    It should be subclassed for any specific implentation. Subtypes should
    include a `recordType` the data source will use to retreive the record.

    To create a new model include `isNew` in the options like so:
      XM.Contact = XT.Model.extend({recordType: 'XM.Contact'});
      m = new XM.Contact({firstName: 'Randy'}, {isNew: true});
<<<<<<< HEAD
    
    To load an existing record include a id in the options like so:
=======

    To load an existing record include a guid in the options like so:
>>>>>>> fd162107
      XM.Contact = XT.Model.extend({recordType: 'XM.Contact'});
      m = new XM.Contact;
      m.fetch({id: 1});

    @extends Backbone.RelationalModel
    @param {Object} Attributes
    @param {Object} Options
  */
  XT.Model = Backbone.RelationalModel.extend({
  /** @scope XT.Model.prototype */

    /**
      Set to true if you want an id fetched from the server when the `isNew` option
      is passed on a new model.

      @type {Boolean}
    */
    autoFetchId: true,

    /**
      The last error message reported.
    */
    lastError: null,

    /**
      A hash of attributes originally fetched from the server.
    */
    prime: null,

    /**
      A hash structure that defines data access.

      @type {Hash}
    */
    privileges: null,

    /**
      Indicates whethere the model is read only.

      @type {Boolean}
    */
    readOnly: false,

    /**
      An array of attribute names designating attributes that are not editable.
      Use `setReadOnly` to edit this array.

      @seealso `setReadOnly`
      @seealso `isReadOnly`
      @type {Array}
    */
    readOnlyAttributes: null,

    /**
      Specify the name of a data source model here.

      @type {String}
    */
    recordType: null,

    /**
      An array of required attributes. A `validate` will fail until all the required
      attributes have values.

      @type {Array}
    */
    requiredAttributes: null,

    /**
      Model's status. You should never modify this directly.

      @seealso `getStatus`
      @seealse `setStatus`
      @type {Number}
      @default `EMPTY`
    */
    status: null,

    // ..........................................................
    // METHODS
    //

    /**
      Returns whether the current record can be updated based on privilege
      settings.

      @returns {Boolean}
    */
    canUpdate: function () {
      return this.getClass().canUpdate(this);
    },

    /**
      Returns whether the current record can be deleted based on privilege
      settings.

      @returns {Boolean}
    */
    canDelete: function () {
      return this.getClass().canDelete(this);
    },

    /**
      Returns only attribute records that have changed.

      @property
      @type Hash
    */
    changeSet: function () {
      var attributes = this.toJSON();

      // recursive function that does the work
      var changedOnly = function (attrs) {
        var ret = null,
          i,
          prop,
          val;
        if (attrs && attrs.dataState !== 'read') {
          ret = {};
          for (prop in attrs) {
            if (attrs[prop] instanceof Array) {
              ret[prop] = [];
              // loop through array and only include dirty items
              for (i = 0; i < attrs[prop].length; i++) {
                val = changedOnly(attrs[prop][i]);
                if (val) {ret[prop].push(val); }
              }
            } else {
              ret[prop] = attrs[prop];
            }
          }
        }
        return ret;
      };

      // do the work
      return changedOnly(attributes);
    },

    /**
      When any attributes change, store the original value(s) in `prime`
      and update the status if applicable.
    */
    didChange: function (model, options) {
      model = model || {};
      options = options || {};
      var K = XT.Model,
        status = this.getStatus(),
        attr;
      if (options.force) { return; }

      // Mark dirty if we should
      if (status === K.READY_CLEAN) {
        this.setStatus(K.READY_DIRTY);
      }

      // Update `prime` with original attributes for tracking
      if (status & K.READY) {
        for (attr in this.changed) {
          if (this.changed.hasOwnProperty(attr) &&
              this.prime[attr] === undefined) {
            this.prime[attr] = this.previous(attr);
          }
        }
      }
    },

    /**
      Called after confirmation that the model was destroyed on the
      datatsource.
    */
    didDestroy: function () {
      var K = XT.Model;
      this.setStatus(K.DESTROYED_CLEAN);
      this.clear({silent: true});
    },

    /**
      Handle a `sync` response that was an error.
    */
    didError: function (model, resp) {
      model = model || {};
      this.lastError = resp;
      XT.log(resp);
    },

    original: function (attr) {
      return this.prime[attr] || this.get(attr);
    },

    originalAttributes: function () {
      return _.defaults(_.clone(this.prime), _.clone(this.attributes));
    },

    /**
      Reimplemented to handle state change and parent child relationships. Calling
      `destroy` on a parent will cause the model to commit to the server
      immediately. Calling destroy on a child relation will simply mark it for
      deletion on the next save of the parent.

      @returns {XT.Request|Boolean}
    */
    destroy: function (options) {
      options = options ? _.clone(options) : {};
      var klass = this.getClass(),
        success = options.success,
        model = this,
        result,
        K = XT.Model,
        parent = this.getParent(true),
        children = [],
        findChildren = function (model) {
          _.each(model.relations, function (relation) {
            var i, attr = model.attributes[relation.key];
            if (attr && attr.models &&
                relation.type === Backbone.HasMany) {
              for (i = 0; i < attr.models.length; i += 1) {
                findChildren(attr.models[i]);
              }
              children = _.union(children, attr.models);
            }
          });
        };
      if ((parent && parent.canUpdate(this)) ||
          (!parent && klass.canDelete(this))) {
        this.setStatus(K.DESTROYED_DIRTY, {cascade: true});
        this._wasNew = this.isNew(); // Hack so prototype call will still work

        // If it's top level commit to the server now.
        if (!parent && klass.canDelete(this)) {
          findChildren(this); // Lord Vader ... rise
          this.setStatus(K.BUSY_DESTROYING, {cascade: true});
          options.wait = true;
          options.success = function (resp) {
            var i;
            // Do not hesitate, show no mercy!
            for (i = 0; i < children.length; i += 1) {
              children[i].didDestroy();
            }
            XT.log('Destroy successful');
            if (success) { success(model, resp, options); }
          };
          result = Backbone.Model.prototype.destroy.call(this, options);
          delete this._wasNew;
          return result;

        }

        // Otherwise just marked for deletion.
        return true;
      }
      XT.log('Insufficient privileges to destroy');
      return false;
    },

    /*
      Reimplemented to handle state change.

      @returns {XT.Request} Request
    */
    fetch: function (options) {
      options = options ? _.clone(options) : {};
      var model = this,
        K = XT.Model,
        success = options.success,
        klass = this.getClass();
      if (klass.canRead()) {
        this.setStatus(K.BUSY_FETCHING, {cascade: true});
        options.cascade = true; // Update status of children
        options.success = function (resp) {
          model.setStatus(K.READY_CLEAN, options);
          XT.log('Fetch successful');
          if (success) { success(model, resp, options); }
        };
        return Backbone.Model.prototype.fetch.call(this, options);
      }
      XT.log('Insufficient privileges to fetch');
      return false;
    },

    /**
      Set the id on this record an id from the server. Including the `cascade`
      option will call ids to be fetched recursively for `HasMany` relations.

      @returns {XT.Request} Request
    */
    fetchId: function (options) {
      options = _.defaults(options ? _.clone(options) : {}, {force: true});
      var that = this, attr;
      if (!this.id) {
        options.success = function (resp) {
          that.set(that.idAttribute, resp, options);
        };
        XT.dataSource.dispatch('XT.Model', 'fetchId', this.recordType, options);
      }

      // Cascade through `HasMany` relations if specified.
      if (options && options.cascade) {
        _.each(this.relations, function (relation) {
          attr = that.attributes[relation.key];
          if (attr) {
            if (relation.type === Backbone.HasMany) {
              if (attr.models) {
                _.each(attr.models, function (model) {
                  if (model.fetchId) { model.fetchId(options); }
                });
              }
            }
          }
        });
      }
    },

    /**
      Return a matching record id for a passed user `key` and `value`. If none
      found, returns zero.

      @param {String} Property to search on, typically a user key
      @param {String} Value to search for
      @param {Object} options
      @returns {Object} Receiever
    */
    findExisting: function (key, value, options) {
      return this.getClass().findExisting.call(this, key, value, options);
    },

    /**
      Valid attribute names that can be used on this model based on the
      data source definition, whether or not they already exist yet on the
      current instance.

      @returns {Array}
    */
    getAttributeNames: function () {
      return this.getClass().getAttributeNames.call(this);
    },

    /**
      Returns the current model prototype class.

      @returns {XT.Model}
    */
    getClass: function () {
      return Backbone.Relational.store.getObjectByName(this.recordType);
    },

    /**
      Return the parent model if one exists. If the `getRoot` parameter is
      passed, it will return the top level parent of the model hierarchy.

      @param {Boolean} Get Root
      @returns {XT.Model}
    */
    getParent: function (getRoot) {
      var parent,
        root,
        relation = _.find(this.relations, function (rel) {
          if (rel.reverseRelation && rel.isAutoRelation) {
            return true;
          }
        });
      parent = relation && relation.key ? this.get(relation.key) : false;
      if (parent && getRoot) {
        root = parent.getParent(getRoot);
      }
      return root || parent;
    },

    /**
      Return the current status.

      @returns {Number}
    */
    getStatus: function () {
      return this.status;
    },

    /**
      Return the current status as as string.

      @returns {String}
    */
    getStatusString: function () {
      var ret = [],
        status = this.getStatus(),
        prop;
      for (prop in XT.Model) {
        if (XT.Model.hasOwnProperty(prop)) {
          if (prop.match(/[A-Z_]$/) && XT.Model[prop] === status) {
            ret.push(prop);
          }
        }
      }
      return ret.join(" ");
    },

    /**
      Searches attributes first, if not found then returns either a function call
      or property value on the model that matches the key.

      @param {String} Key
      @returns {Any}
    */
    getValue: function (key) {
      if (_.has(this.attributes, key)) { return this.attributes[key]; }
      return _.isFunction(this[key]) ? this[key]() : this[key];
    },

    /**
      Called when model is instantiated.
    */
    initialize: function (attributes, options) {
      attributes = attributes || {};
      options = options || {};
      var klass,
        K = XT.Model;

      // Validate record type
      if (_.isEmpty(this.recordType)) { throw 'No record type defined'; }

      // Set defaults if not provided
      this.prime = {};
      this.privileges = this.privileges || {};
      this.readOnlyAttributes = this.readOnlyAttributes || [];
      this.requiredAttributes = this.requiredAttributes || [];

      // Handle options
      if (options.isNew) {
        klass = this.getClass();
        if (!klass.canCreate()) {
          throw 'Insufficent privileges to create a record.';
        }
        this.setStatus(K.READY_NEW, {cascade: true});
        if (this.autoFetchId) { this.fetchId({cascade: true}); }
      } else if (options.force) {
        this.setStatus(K.READY_CLEAN);
      }

      // Set attributes that should be required and read only
      if (this.idAttribute) { this.setReadOnly(this.idAttribute); }
      if (this.idAttribute &&
          !_.contains(this.requiredAttributes, this.idAttribute)) {
        this.requiredAttributes.push(this.idAttribute);
      }
      this.setReadOnly('type');

      // Bind events
      this.on('change', this.didChange);
      this.on('error', this.didError);
      this.on('destroy', this.didDestroy);
    },

    /**
      Reimplemented. A model is new if the status is `READY_NEW`.

      @returns {Boolean}
    */
    isNew: function () {
      var K = XT.Model;
      return this.getStatus() === K.READY_NEW || this._wasNew;
    },

    /**
      Returns true if status is `READY_NEW` or `READY_DIRTY`.

      @returns {Boolean}
    */
    isDirty: function () {
      var status = this.getStatus(),
        K = XT.Model;
      return status === K.READY_NEW || status === K.READY_DIRTY;
    },

    /**
      Return whether the model is in a read-only state. If an attribute name or
      object is passed, returns whether those attributes are read-only.

      @seealso `setReadOnly`
      @seealso `readOnly`
      @param {String|Object} attribute(s)
      @returns {Boolean}
    */
    isReadOnly: function (value) {
      var attr, result;
      if ((!_.isString(value) && !_.isObject(value)) || this.readOnly) {
        result = this.readOnly;
      } else if (_.isObject(value)) {
        for (attr in value) {
          if (value.hasOwnProperty(attr)) {
            if (_.contains(this.readOnlyAttributes, attr)) { result = true; }
          }
        }
        result = false;
      } else {
        result = _.contains(this.readOnlyAttributes, value);
      }
      return result;
    },

    /**
      Recursively checks the object against the schema and converts date strings to
      date objects.

      @param {Object} Response
    */
    parse: function (resp) {
      var K = XT.Session,
        column,
        parse,
        parseIter = function (iter) {
          iter = parse(iter);
        },
        getColumn = function (type, attr) {
          var columns = XT.session.getSchema().get(type).columns;
          return _.find(columns, function (column) {
            return column.name === attr;
          });
        };
      parse = function (obj) {
        var attr;
        for (attr in obj) {
          if (obj.hasOwnProperty(attr)) {
            if (_.isArray(obj[attr])) {
              _.each(obj[attr], parseIter);
            } else if (_.isObject(obj[attr])) {
              obj[attr] = parse(obj[attr]);
            } else {
              column = getColumn(obj.type, attr);
              if (column && column.category &&
                  column.category === K.DB_DATE &&
                  obj[attr] !== null) {
                obj[attr] = new Date(obj[attr]);
              }
            }
          }
        }
        return obj;
      };
      return parse(resp);
    },

    /**
      Reimplemented.

      @retuns {XT.Request} Request
    */
    save: function (key, value, options) {
      options = options ? _.clone(options) : {};
      var attrs = {},
        model = this,
        K = XT.Model,
        success = options.success,
        result,
        oldStatus = this.getStatus();

      // Can't save unless root
      if (this.getParent()) {
        XT.log('You must save on the root level model of this relation');
        return false;
      }

      // Handle both `"key", value` and `{key: value}` -style arguments.
      if (_.isObject(key) || _.isEmpty(key)) {
        attrs = key;
        options = value ? _.clone(value) : {};
      } else if (_.isString(key)) {
        attrs[key] = value;
      }

      // Only save if we should.
      if (this.isDirty() || attrs) {
        options.wait = true;
        options.cascade = true; // Cascade status to children
        options.success = function (resp) {
          model.setStatus(K.READY_CLEAN, options);
          XT.log('Save successful');
          if (success) { success(model, resp, options); }
        };

        // Handle both `"key", value` and `{key: value}` -style arguments.
        if (_.isObject(key) || _.isEmpty(key)) { value = options; }

        // Call the super version
        this.setStatus(K.BUSY_COMMITTING, {cascade: true});
        result = Backbone.Model.prototype.save.call(this, key, value, options);
        if (!result) { this.setStatus(oldStatus, {cascade: true}); }
        return result;
      }

      XT.log('No changes to save');
      return false;
    },

    /**
      Set the entire model, or a specific model attribute to `readOnly`.

      Examples:

      m.setReadOnly() // sets model to read only
      m.setReadOnly(false) // sets model to be editable
      m.setReadOnly('name') // sets 'name' attribute to read-only
      m.setReadOnly('name', false) // sets 'name' attribute to be editable

      Note: Privilege enforcement supercedes read-only settings.

      @seealso `isReadOnly`
      @seealso `readOnly`
      @param {String|Boolean} Attribute to set, or boolean if setting the model
      @param {Boolean} Boolean - default = true.
    */
    setReadOnly: function (key, value) {
      // handle attribute
      if (_.isString(key)) {
        value = _.isBoolean(value) ? value : true;
        if (value && !_.contains(this.readOnlyAttributes, key)) {
          this.readOnlyAttributes.push(key);
        } else if (!value && _.contains(this.readOnlyAttributes, key)) {
          this.readOnlyAttributes = _.without(this.readOnlyAttributes, key);
        }

      // handle model
      } else {
        key = _.isBoolean(key) ? key : true;
        this.readOnly = key;
      }

      return this;
    },

    /**
      Set the status on the model. Triggers `statusChange` event. Option set to
      `cascade` will propagate status recursively to all HasMany children.

      @param {Number} Status
    */
    setStatus: function (status, options) {
      var K = XT.Model,
        attr,
        that = this,
        parent,
        setOptions = { force: true };

      // Prevent recursion
      if (this.isLocked() || this.status === status) { return; }
      this.acquire();
      this.status = status;
      parent = this.getParent();

      // Reset original attributes if applicable
      if (status === K.READY_NEW || status === K.READY_CLEAN) {
        this.prime = {};
      }

      // Cascade changes through relations if specified
      if (options && options.cascade) {
        _.each(this.relations, function (relation) {
          attr = that.attributes[relation.key];
          if (attr && attr.models &&
              relation.type === Backbone.HasMany) {
            _.each(attr.models, function (model) {
              if (model.setStatus) {
                model.setStatus(status, options);
              }
            });
          }
        });
      }

      // Update data state at this level.
      if (status === K.READY_NEW) {
        this.set('dataState', 'create', setOptions);
      } else if (status === K.READY_CLEAN) {
        this.set('dataState', 'read', setOptions);
      } else if (status === K.READY_DIRTY) {
        this.set('dataState', 'update', setOptions);
      } else if (status === K.DESTROYED_DIRTY) {
        this.set('dataState', 'delete', setOptions);
      }

      // Percolate changes up to parent when applicable
      if (parent) {
        parent.trigger('change', this, options);
      }
      this.release();
      this.trigger('statusChange', this);
      //XT.log(this.recordType + ' id: ' +  this.id +
      //         ' changed to ' + this.getStatusString());
      return this;
    },

    /**
      Sync to xTuple datasource.
    */
    sync: function (method, model, options) {
      options = options ? _.clone(options) : {};
      var that = this,
        id = options.id || model.id,
        recordType = this.recordType,
        result,
        error = options.error;

      options.error = function (resp) {
        var K = XT.Model;
        that.setStatus(K.ERROR);
        if (error) { error(model, resp, options); }
      };

      // Read
      if (method === 'read' && recordType && id && options.success) {
        result = XT.dataSource.retrieveRecord(recordType, id, options);

      // Write
      } else if (method === 'create' || method === 'update' || method === 'delete') {
        result = XT.dataSource.commitRecord(model, options);
      }
      return result || false;
    },

    /**
      Default validation checks `attributes` for:

        * Data type integrity.
        * Required fields (when committing).
        * Read Only and Privileges (when editing).

      Returns `undefined` if the validation succeeded, or some value, usually
      an error message, if it fails.

      Use the `force` option to ignore validation. This is useful when
      higher level function calls passing through `set` need to skip
      validation to work properly.

      It is recommended customizations be implemented on `validateEdit` or
      `validateSave` to reduce risk of accidentally over-writing or losing
      logic included in the base validate function.

      @seealso `validateEdit`
      @seealso `validateSave`
      @param {Object} Attributes
      @param {Object} Options
    */
    validate: function (attributes, options) {
      attributes = attributes || {};
      options = options || {};
      if (options.force) { return; }
      var that = this, i, result,
        K = XT.Model,
        S = XT.Session,
        keys = _.keys(attributes),
        original = _.pick(this.originalAttributes(), keys),
        status = this.getStatus(),
        attr, value, category, column, params = {},
        type = this.recordType.replace(/\w+\./i, ''),
        columns = XT.session.getSchema().get(type).columns,

        // Helper functions
        isRelation = function (attr, value, type) {
          var rel;
          rel = _.find(that.relations, function (relation) {
            return relation.key === attr && relation.type === type;
          });
          return rel ? _.isObject(value) : false;
        },
        getColumn = function (attr) {
          return _.find(columns, function (column) {
            return column.name === attr;
          });
        };

      // Don't allow editing of records that are ineligable
      if (status === K.ERROR || status === K.EMPTY || (status & K.DESTROYED)) {
        return XT.Error.clone('xt1009', { params: { status: this.getStatusString() } });
      }

      // Check data type integrity
      for (attr in attributes) {
        if (attributes.hasOwnProperty(attr) &&
            !_.isNull(attributes[attr]) &&
            !_.isUndefined(attributes[attr])) {
          params.attr = ("_" + attr).loc();

          value = attributes[attr];
          column = getColumn(attr);
          category = column ? column.category : false;
          switch (category) {
          case S.DB_BYTEA:
          case S.DB_UNKNOWN:
          case S.DB_STRING:
            if (!_.isString(value)) {
              params.type = "_string".loc();
              return XT.Error.clone('xt1003', { params: params });
            }
            break;
          case S.DB_NUMBER:
            if (!_.isNumber(value) &&
                !isRelation(attr, value, Backbone.HasOne)) {
              params.type = "_number".loc();
              return XT.Error.clone('xt1003', { params: params });
            }
            break;
          case S.DB_DATE:
            if (!_.isDate(value)) {
              params.type = "_date".loc();
              return XT.Error.clone('xt1003', { params: params });
            }
            break;
          case S.DB_BOOLEAN:
            if (!_.isBoolean(value)) {
              params.type = "_boolean".loc();
              return XT.Error.clone('xt1003', { params: params });
            }
            break;
          case S.DB_ARRAY:
            if (!_.isArray(value) &&
                !isRelation(attr, value, Backbone.HasMany)) {
              params.type = "_array".loc();
              return XT.Error.clone('xt1003', { params: params });
            }
            break;
          case S.DB_COMPOUND:
            if (!_.isObject(value)) {
              params.type = "_object".loc();
              return XT.Error.clone('xt1003', { params: params });
            }
            break;
          default:
            return XT.Error.clone('xt1002', { params: params });
          }
        }
      }

      // Check required.
      if (status === K.BUSY_COMMITTING) {
        for (i = 0; i < this.requiredAttributes.length; i += 1) {
          value = attributes[this.requiredAttributes[i]];
          if (value === undefined || value === null) {
            params.attr = ("_" + this.requiredAttributes[i]).loc();
            return XT.Error.clone('xt1004', { params: params });
          }
        }
        result = this.validateSave(attributes, options);
        if (result) { return result; }
      }

      // Check read only and privileges.
      if ((status & K.READY) && !_.isEqual(attributes, original)) {
        for (attr in attributes) {
          if (attributes[attr] !== this.original(attr) &&
              this.isReadOnly(attr)) {
            return XT.Error.clone('xt1005');
          }
        }

        if (!this.canUpdate()) {
          return XT.Error.clone('xt1010');
        }
      }

      return this.validateEdit(attributes, options);
    },

    /**
      Called at the end of the `validate` function if the function has not
      returned a result for any other reason. This is the safest place to
      implement custom editing validation. The default implementation returns
      `undefined`.

      @seealso `validate`
      @param {Object} Attributes
      @param {Object} Options
    */
    validateEdit: function (attributes, options) {
      // Implement custom code here on your own class
    },

    /**
      Called by the `validate` function if the status is `BUSY_COMMITTING`
      (saving) after checking required fields and the function has not
      returned a result for any other reason. Implement custom validation
      before committing to the server here. The default implementation
      returns `undefined`.

      @seealso `validate`
      @param {Object} Attributes
      @param {Object} Options
    */
    validateSave: function (attributes, options) {
      // Implement custom code here on your own class
    }


  });

  // ..........................................................
  // CLASS METHODS
  //

  _.extend(XT.Model, {
      /** @scope XT.Model */

    /**
      Use this function to find out whether a user can create records before
      instantiating one.

      @returns {Boolean}
    */
    canCreate: function () {
      return XT.Model.canDo.call(this, 'create');
    },

    /**
      Use this function to find out whether a user can read this record type
      before any have been loaded.

      @returns {Boolean}
    */
    canRead: function () {
      var privs = this.prototype.privileges,
        sessionPrivs = XT.session.privileges,
        isGranted = false;

      // If no privileges, nothing to check.
      if (_.isEmpty(privs)) { return true; }

      if (sessionPrivs && sessionPrivs.get) {
        // Check global read privilege.
        isGranted = privs.all && privs.all.read ?
                    sessionPrivs.get(privs.all.read) : false;

        // Check global update privilege.
        if (!isGranted) {
          isGranted = privs.all && privs.all.update ?
                      sessionPrivs.get(privs.all.update) : false;
        }

        // Check personal view privilege.
        if (!isGranted) {
          isGranted = privs.personal && privs.personal.read ?
                      sessionPrivs.get(privs.personal.read) : false;
        }

        // Check personal update privilege.
        if (!isGranted) {
          isGranted = privs.personal && privs.personal.update ?
                      sessionPrivs.get(privs.personal.update) : false;
        }
      }

      return isGranted;
    },

    /**
      Returns whether a user has access to update a record of this type. If a
      record is passed that involves personal privileges, it will validate
      whether that particular record is updatable.

      @returns {Boolean}
    */
    canUpdate: function (model) {
      return XT.Model.canDo.call(this, 'update', model);
    },

    /**
      Returns whether a user has access to delete a record of this type. If a
      record is passed that involves personal privileges, it will validate
      whether that particular record is deletable.

      @returns {Boolean}
    */
    canDelete: function (model) {
      return XT.Model.canDo.call(this, 'delete', model);
    },

    /**
      Check privilege on `action`. If `model` is passed, checks personal
      privileges on the model where applicable.

      @param {String} Action
      @param {XT.Model} Model
    */
    canDo: function (action, model) {
      var privs = this.prototype.privileges,
        sessionPrivs = XT.session.privileges,
        isGrantedAll = false,
        isGrantedPersonal = false,
        username = XT.session.details.username,
        value,
        i,
        props;

      // If no privileges, nothing to check.
      if (_.isEmpty(privs)) { return true; }

      // If we have session prvileges perform the check.
      if (sessionPrivs && sessionPrivs.get) {
        // Check global privileges.
        if (privs.all && privs.all[action]) {
          isGrantedAll = sessionPrivs.get(privs.all[action]);
        }

        // Check personal privileges.
        if (!isGrantedAll && privs.personal && privs.personal[action]) {
          isGrantedPersonal = sessionPrivs.get(privs.personal[action]);
        }
      }

      // If only personal privileges, check the personal attribute list to
      // see if we can update.
      if (!isGrantedAll && isGrantedPersonal && model) {
        i = 0;
        props = privs.personal && privs.personal.properties ?
                    privs.personal.properties : [];

        isGrantedPersonal = false;
        while (!isGrantedPersonal && i < props.length) {
          value = model.original(props[i]);
          value = typeof value === 'object' ? value.get('username') : value;
          isGrantedPersonal = value === username;
          i += 1;
        }
      }

      return isGrantedAll || isGrantedPersonal;
    },

    /**
      Return an array of valid attribute names on the model.

      @returns {Array}
    */
    getAttributeNames: function () {
      var recordType = this.recordType || this.prototype.recordType,
        type = recordType.replace(/\w+\./i, '');
      return _.pluck(XT.session.getSchema().get(type).columns, 'name');
    },

    /**
      Return a matching record id for a passed user `key` and `value`. If none
      found, returns zero.

      @param {String} Property to search on, typically a user key
      @param {String} Value to search for
      @param {Object} Options
      @returns {Object} Receiever
    */
    findExisting: function (key, value, options) {
      var recordType = this.recordType || this.prototype.recordType,
        params = [ recordType, key, value, this.id || -1 ];
      XT.dataSource.dispatch('XT.Model', 'findExisting', params, options);
      XT.log("XT.Model.findExisting for: " + recordType);
      return this;
    },

    /**
      Include `force` option.
    */
    findOrCreate: function (attributes, options) {
      options = options ? _.clone(options) : {};
      options.force = true;
      return Backbone.RelationalModel.findOrCreate.call(this, attributes, options);
    },

    getObjectByName: function (name) {
      return Backbone.Relational.store.getObjectByName(name);
    },


    // ..........................................................
    // CONSTANTS
    //

    /**
      Generic state for records with no local changes.

      Use a logical AND (single `&`) to test record status.

      @static
      @constant
      @type Number
      @default 0x0001
    */
    CLEAN:            0x0001, // 1

    /**
      Generic state for records with local changes.

      Use a logical AND (single `&`) to test record status.

      @static
      @constant
      @type Number
      @default 0x0002
    */
    DIRTY:            0x0002, // 2

    /**
      State for records that are still loaded.

      This is the initial state of a new record. It will not be editable until
      a record is fetch from the store, or it is initialied with the `isNew`
      option.

      @static
      @constant
      @type Number
      @default 0x0100
    */
    EMPTY:            0x0100, // 256

    /**
      State for records in an error state.

      @static
      @constant
      @type Number
      @default 0x1000
    */
    ERROR:            0x1000, // 4096

    /**
      Generic state for records that are loaded and ready for use.

      Use a logical AND (single `&`) to test record status.

      @static
      @constant
      @type Number
      @default 0x0200
    */
    READY:            0x0200, // 512

    /**
      State for records that are loaded and ready for use with no local changes.

      @static
      @constant
      @type Number
      @default 0x0201
    */
    READY_CLEAN:      0x0201, // 513


    /**
      State for records that are loaded and ready for use with local changes

      @static
      @constant
      @type Number
      @default 0x0202
    */
    READY_DIRTY:      0x0202, // 514


    /**
      State for records that are new - not yet committed to server.

      @static
      @constant
      @type Number
      @default 0x0203
    */
    READY_NEW:        0x0203, // 515


    /**
      Generic state for records that have been destroyed.

      Use a logical AND (single `&`) to test record status.

      @static
      @constant
      @type Number
      @default 0x0400
    */
    DESTROYED:        0x0400, // 1024


    /**
      State for records that have been destroyed and committed to server.

      @static
      @constant
      @type Number
      @default 0x0401
    */
    DESTROYED_CLEAN:  0x0401, // 1025

    /**
      State for records that have been destroyed but not yet committed to
      the server.

      @static
      @constant
      @type Number
      @default 0x0402
    */
    DESTROYED_DIRTY:  0x0402, // 1026

    /**
      Generic state for records that have been submitted to data source.

      Use a logical AND (single `&`) to test record status.

      @static
      @constant
      @type Number
      @default 0x0800
    */
    BUSY:             0x0800, // 2048


    /**
      State for records that are still loading data from the server.

      @static
      @constant
      @type Number
      @default 0x0804
    */
    BUSY_FETCHING:     0x0804, // 2052


    /**
      State for records that have been modified and submitted to server.

      @static
      @constant
      @type Number
      @default 0x0810
    */
    BUSY_COMMITTING:  0x0810, // 2064

    /**
      State for records that have been destroyed and submitted to server.

      @static
      @constant
      @type Number
      @default 0x0840
    */
    BUSY_DESTROYING:  0x0840 // 2112

  });

  XT.Model = XT.Model.extend({status: XT.Model.EMPTY});

  // Overload this function to include the 'force' option
  var func = Backbone.Relation.prototype.setRelated;
  Backbone.Relation.prototype.setRelated = function (related, options) {
    options = options ? _.clone(options) : {};
    options.force = true;
    options.silent = false;

    func.call(this, related, options);
  };

  // Reimplement with generic `change` trigger to parent relations
  Backbone.HasMany.prototype.handleAddition = function (model, coll, options) {
    coll = coll || {};
    if (!(model instanceof Backbone.Model)) { return; }
    var that = this;
    options = this.sanitizeOptions(options);
    _.each(this.getReverseRelations(model), function (relation) {
      relation.addRelated(this.instance, options);
    }, this);

    // Only trigger 'add' once the newly added model is initialized (so, has it's relations set up)
    Backbone.Relational.eventQueue.add(function () {
      if (!options.silentChange) {
        that.instance.trigger('add:' + that.key, model, that.related, options);
        that.instance.trigger('change', model, that.related, options);
      }
    });
  };

}());<|MERGE_RESOLUTION|>--- conflicted
+++ resolved
@@ -19,13 +19,8 @@
     To create a new model include `isNew` in the options like so:
       XM.Contact = XT.Model.extend({recordType: 'XM.Contact'});
       m = new XM.Contact({firstName: 'Randy'}, {isNew: true});
-<<<<<<< HEAD
     
     To load an existing record include a id in the options like so:
-=======
-
-    To load an existing record include a guid in the options like so:
->>>>>>> fd162107
       XM.Contact = XT.Model.extend({recordType: 'XM.Contact'});
       m = new XM.Contact;
       m.fetch({id: 1});
