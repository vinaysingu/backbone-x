// ==========================================================================
// Project:   XM.Record
// Copyright: ©2011 OpenMFG LLC, d/b/a xTuple
// ==========================================================================
/*globals XT XM */

/** @class XM.Record

  The XM.Record is an extension of the SC.Record class that adds
  xTuple-specific functionality. This includes both properties and
  methods.

  - Every record is expected to have an integer primary key called id.
™
  @version 0.1
*/
XM.Record = SC.Record.extend(
/** @scope XM.Record.prototype */ {

  /*
  The full path name of this class. Should be set in every subclass.
  
  @type string
  */
  className: 'XM.Record',
  
  /**
  The data type name. The same as the class name without the namespace.
  Used by nested records.
  
  @type string
  */
  type: SC.Record.attr(String, {
    defaultValue: function() {
      return arguments[0].get('className').replace((/\w+\./i),'');
    }
  }),

  /**
  The name of the privilege required to create this record type.
  */
  createPrivilege: null,

  /**
  The name of the privilege required to read this record type.
  */
  readPrivilege: null,

  /**
  The name of the privilege required to update this record type.
  */
  updatePrivilege: null,

  /**
  The name of the privilege required to delete this record type.
  */
  deletePrivilege: null,

  /**
  Indicates whether the record is in a valid state to be saved. Will be false if any
  errors exist in validateErrors.
  */
  isValid: function() {
    return this.getPath('validateErrors.length') === 0;
  }.property('validateErrorsLength'),

  /**
  An array of SC.Error objects populated by the validate function.
  */
  validateErrors: null,
  validateErrorsLength: 0,
  validateErrorsLengthBinding: '.validateErrors.length',
  
  /**
  State used for data source processing. You should never edit this directly.
  
  @property
  */
  dataState: SC.Record.attr(String, { 
    defaultValue: 'created' 
  }),
  
  // ..........................................................
  // METHODS
  //

  init: function() {
    this.set('validateErrors', []);
    if(this.getPath('store.isNested')) this.addObserver('isValid', this, '_isValidDidChange');
    arguments.callee.base.apply(this, arguments);
  },

  /**
  The validate function determines if there are any problems with the record that would cause
  it to be invalid and adds or subtracts errors found on the validateErrors array as
  appropriate and returns the array.

  The default implementation only returns the validateErrors array that is
  empty by default. Subclasses should implement this function to do real validaiton.
  Observers should be attached to properties that require validation, and the subclasses
  should use the updateErrors helper method:

    var errors = this.get('validateErrors');
    myErr = XM.errors.findProperty('code', 1234),
    myProperty = this.get('myProperty'),
    isError = (myProperty === null);

    this.upadteErrors(myErr, isError);

    return errors;

  Subclasses should pass errors defined and created in the XM.errors array to updateErrors.
  If an appropriate error code required by the subclass does not exist in XM.errors it
  should be added to the XM.errors definition file.

  */
  validate: function() {
    return this.get('validateErrors');
  },

  /**
  Convienience function for updating validateErrors list.
  Checks whether errors are in list before adding and removing
  to prevent duplicates.
  */
  updateErrors: function(error, isError) {
    var errors = this.get('validateErrors'),
    idx = errors.lastIndexOf(error);

    if(isError && idx === -1) errors.pushObject(error);
    else if(!isError && idx > -1) errors.removeAt(idx);
  },

  // ..........................................................
  // OBSERVERS
  //

  /** @private
  If the store is nested when this record is initialized, this function
  will be set to observe 'isValid' notify the store if the record becomes
  invalid.
  */
  _isValidDidChange: function() {
    var store = this.get('store'),
    invalidRecords = store.get('invalidRecords'),
    isValid = this.get('isValid'),
    idx = invalidRecords ? invalidRecords.lastIndexOf(this) : -1;

    if(store.get('isNested')) {
      if(isValid && idx > -1) invalidRecords.removeAt(idx);
      else if(!isValid && idx === -1) invalidRecords.pushObject(this);
    }
  },
  
  /** @private 
  Track substates for data source use. Updates
  dataState property directly so we don't fire events
  the change the status to dirty.
  */
  _statusChanged: function() {
<<<<<<< HEAD
    var status = this.get('status'),
        key = 'dataState',
        value = 'error';

    if(status === SC.Record.READY_NEW) { 
      value = 'created';
    } else if(status === SC.Record.READY_CLEAN) { 
      value = 'read';
    } else if(status === SC.Record.DESTROYED_DIRTY) { 
      value = 'deleted';
    } else if(status & SC.Record.DIRTY) { 
      value = 'updated';
    }
    
    this.writeAttribute(key, value, YES);
=======
    if(this.get('status') === SC.Record.READY_NEW) { 
      this.set('dataState', 'created');
    } else if(this.get('status') === SC.Record.READY_CLEAN) { 
      this.set('dataState', 'read');
    } else if(this.get('status') === SC.Record.DESTROYED_DIRTY) { 
      this.set('dataState', 'deleted');
    } else if(this.get('status') & SC.Record.DIRTY) { 
      this.set('dataState', 'updated');
    } else { this.set('dataState', 'error'); }
>>>>>>> 782f8b0a
  }.observes('status')

});

/**
  Overload of `.extend()` to automatically call XM.Record.setup()
  on all extended XM.Record.constructors/subclasses
*/
XM.Record.extend = function() {
  var ret = SC.Object.extend.apply(this, arguments).setup();
  SC.Query._scq_didDefineRecordType(ret);
  return ret ;
};

/**
  Auto-executed from XM.Record.extend overloaded function. Features that need
  to be executed across all XM.Records but are dependent on the individual prototype
  need to happen here.
*/
XM.Record.setup = function() {

  // reference to `this` where `this` is a reference to the newly
  // created constructor (the return from SC.Record.extend)
  var self = this;

  // as an example of use, the prototype of `this` is the uninstanced
  // object constructor for the new XM.Record that was extended

  // this will create an entry for `guid` on the XM.Record that
  // defines the attribute as type String and adds a defaultValue
  // function that will return the correct type automatically
  this.prototype.guid = SC.Record.attr(String, {

  // this was held out of the previous call for clarity
  defaultValue: function() {

    // execute in the context of this record type since that is
    // how it determines what the class is
    return XM.Record.nextGuid.call(self.prototype);
  }});

  // return the original reference (!important)
  return this;
};

/**
Use this function to find out whether a user can create records before instantiating one.
*/
XM.Record.canCreate = function() {
  var createPrivilege = this.prototype.createPrivilege,
  result = NO;

  if(createPrivilege === null) return YES;

  if(XT.Session.privileges === null) return NO;

  if(SC.typeOf(createPrivilege) === SC.T_ARRAY) {
    createPrivilege.some(function(privilege) {
      result = XT.Session.privileges.get(privilege);
    });
  } else result = XT.Session.privileges.get(createPrivilege);

  return result;
};

/**
Use this function to find out whether a user can read this record type before any have been loaded.
*/
XM.Record.canRead = function() {
  var readPrivilege = this.prototype.readPrivilege,
      updatePrivilege = this.prototype.updatePrivilege,
      privileges = [], result = NO;

  if(readPrivilege === null  && updatePrivilege === null) return YES;

  if(XT.Session.privileges === null) return NO;

  // Push read privilege(s) into the array
  if(SC.typeOf(readPrivilege) === SC.T_ARRAY) {
    readPrivilege.forEach(function(privilege) {
      privileges.push(privilege);
    });
  } else privileges.push(readPrivilege);

  // Push update privilege(s) into the array
  if(SC.typeOf(updatePrivilege) === SC.T_ARRAY) {
    updatePrivilege.forEach(function(privilege) {
      privileges.push(privilege);
    });
  } else privileges.push(updatePrivilege);

  // Return YES if any privileges are true
  result = privileges.some(function(privilege) {
    return XT.Session.privileges.get(privilege);
  });

  return result;
};

/**
Returns whether a user has access to update this record type.
By default it is based on the updatePrivilege property. A record
instance may be passed in to check for row level privileges, however
the base class does not implement any row level checking. That
functionality must be implemented on subclasses as required.
*/
XM.Record.canUpdate = function(record) {
  var updatePrivilege = this.prototype.updatePrivilege,
  privileges = [], result = NO;

  if(updatePrivilege === null) return YES;

  if(XT.Session.privileges === null) return NO;

  // Push update privilege(s) into the array
  if(SC.typeOf(updatePrivilege) === SC.T_ARRAY) {
    updatePrivilege.forEach(function(privilege) {
      privileges.push(privilege);
    });
  } else privileges.push(updatePrivilege);

  // Return YES if any privileges are true
  result = privileges.some(function(privilege) {
    return XT.Session.privileges.get(privilege);
  });

  return result;
};

/**
Returns whether a user has access to delete this record type.
By default it is based on the updatePrivilege property. A record
instance may be passed in to check for row level privileges, however
the base class does not implement any row level checking. That
functionality must be implemented on subclasses as required.
*/
XM.Record.canDelete = function(record) {
  var deletePrivilege = this.prototype.deletePrivilege,
      privileges = [], result = NO;

  if(deletePrivilege === null) return YES;

  if(XT.Session.privileges === null) return NO;

  // Push delete privilege(s) into the array
  if(SC.typeOf(deletePrivilege) === SC.T_ARRAY) {
    deletePrivilege.forEach(function(privilege) {
      privileges.push(privilege);
    });
  } else privileges.push(updatePrivilege);

  // Return YES if any privileges are true
  result = privileges.some(function(privilege) {
    return XT.Session.privileges.get(privilege);
  });

  return result;
};

/**
  Wrapper for XM.Record.next to fetch the next NUMBER for a XM.Record type.
*/
XM.Record.nextNumber = function(numberType) {

  // grab the unambiguous class name
  var className = this.get("className");

  console.log("XM.Record.nextNumber for: %@".fmt(className));

  // execute the XM.Record.next method
  return XM.Record.next(className, "number", numberType);
};

/**
  Wrapper for XM.Record.next to fetch the next GUID for a XM.Record type.
*/
XM.Record.nextGuid = function() {

  // grab the classname
  var className = this.get("className");

  console.log("XM.Record.nextGuid for: %@".fmt(className));

  // execute the XM.Record.next method
  return XM.Record.next(className, "guid");
};

/**
  Called by XM.Record.nextGuid and XM.Record.nextNumber to acquire the next
  of those values for the record type. This method is not called directly, instead
  use `.nextGuid()` or `.nextNumber()` although this are typically called
  automatically.
*/
XM.Record.next = function() {

  // grab some of the data sent to us and setup the payload data object
  var recordClass = arguments[ 0 ];
  var field = arguments[ 1 ];
  var json = {
    name: "XM.NextFunctor",
    target: field,
    type: recordClass
  };
  
  // if the field is `number` then the payload is a little different
  if (field == "number") {

    // add the additional data field from the arguments object that
    // is the number-type to execute `fetchNextNumber`
    // if we don't have it, let the server handle the invalid data
    json[ "numberType" ] = arguments[ 2 ] || "";
  }

  //.............................................
  // TEMPORARILY EXECUTED SYNCHRONOUSLY

  // grab the response for the synchronous request for the next "guid"
  // of the record type

  // @note Not sure this will work with record-types where the guid is
  //    anything other than a valid integer
  var response = SC.Request.postUrl(
  
    // the URL should just be /retrieve/functor
    XT.DataSource.buildURL("functor")).header(
    
      // accept json encoded response, jsonify post data, as previously
      // noted execute synchronously
      { "Accept": "application/json" }).json().async(NO).send(

      // send the name of the functor it is requesting
      // the target that the functor will need
      // and the record class-type so it knows what sequence to use
      // or what number to pull, etc.
      json);

  // retrieve the response value
  var value = response.get("body").value;

  console.log("XM.Record.next: for %@ returned value: %@".fmt(recordClass, value));

  // regardless of what it is (worst case: null) return it
  return value;
};<|MERGE_RESOLUTION|>--- conflicted
+++ resolved
@@ -158,7 +158,6 @@
   the change the status to dirty.
   */
   _statusChanged: function() {
-<<<<<<< HEAD
     var status = this.get('status'),
         key = 'dataState',
         value = 'error';
@@ -174,17 +173,6 @@
     }
     
     this.writeAttribute(key, value, YES);
-=======
-    if(this.get('status') === SC.Record.READY_NEW) { 
-      this.set('dataState', 'created');
-    } else if(this.get('status') === SC.Record.READY_CLEAN) { 
-      this.set('dataState', 'read');
-    } else if(this.get('status') === SC.Record.DESTROYED_DIRTY) { 
-      this.set('dataState', 'deleted');
-    } else if(this.get('status') & SC.Record.DIRTY) { 
-      this.set('dataState', 'updated');
-    } else { this.set('dataState', 'error'); }
->>>>>>> 782f8b0a
   }.observes('status')
 
 });
