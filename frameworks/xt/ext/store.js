--- conflicted
+++ resolved
@@ -31,17 +31,9 @@
 
     return this;
   },
-<<<<<<< HEAD
   
   /**
     Called by a data source when a dispatch result has been returned.
-=======
-
-  /** FIXME: Docs are wrong.
-    Called by a data source when a dispatch result has been returned. Passing
-    an optional id will remap the `storeKey` to the new record id. This is
-    required when you commit a record that does not have an id yet.
->>>>>>> e5ec16f8
 
     @param {XT.Dispatch} dispatch The dispatch originally called.
     @param {Hash} dataHash The result hash.
@@ -49,38 +41,21 @@
   dataSourceDidDispatch: function(dispatch, result) {
     var target = dispatch.get('target'),
         action = dispatch.get('action');
-<<<<<<< HEAD
     if (action) action.call(target, null, result);
-=======
-
-    action.call(target, null, result);
->>>>>>> e5ec16f8
-  },
-
-  /**
-<<<<<<< HEAD
+  },
+
+  /**
     Called by your data source if it encountered an error dispatching a 
     function call. The dispatch will pass the error back throug the
     original callback action if one has been defined.
-=======
-    Called by your data source if it encountered an error dispatching a
-    function call. This will put the query into an error state until you
-    try to refresh it again.
->>>>>>> e5ec16f8
 
     @param {XT.Dispatch} dispatch The dispatch that generated the error.
     @param {SC.Error} [error] SC.Error instance to associate with the dispatch.
   */
   dataSourceDidErrorDispatch: function(dispatch, error) {
-<<<<<<< HEAD
     var errors = this.dispatchErrors,
         target = dispatch.get('target'),
         action = dispatch.get('action');
-=======
-    var target = dispatch.get('target'),
-        action = dispatch.get('action'),
-        errors = this.dispatchErrors;
->>>>>>> e5ec16f8
 
     // Add the error to the array of dispatch errors (for lookup later on if
     // necessary).
@@ -88,12 +63,7 @@
       if (!errors) errors = this.dispatchErrors = {};
       errors[SC.guidFor(dispatch)] = error;
     }
-<<<<<<< HEAD
     if (action) action.call(target, error, null);
-=======
-
-    action.call(target, error, null);
->>>>>>> e5ec16f8
   },
 
   /**
