// ==========================================================================
// Project:   xTuple Postbooks - Business Management System Framework        
// Copyright: ©2012 OpenMFG LLC, d/b/a xTuple                             
// ==========================================================================

/*globals XM */

sc_require('xbos/__generated__/_item');
sc_require('mixins/core_documents');

/**
  @class

  @extends XM._Item
*/
XM.Item = XM._Item.extend( XM.CoreDocuments,
  /** @scope XM.Item.prototype */ {

  // .................................................
  // CALCULATED PROPERTIES
  //

  //..................................................
  // METHODS
  //

  //..................................................
  // OBSERVERS
  //

});

/**
  Request the selling units of measure for an item.
  
  @param {XM.Item|XM.ItemInfo|XM.ItemBrowse} item
  @param {Function} callback
  @returns receiver
*/
XM.Item.sellingUnits = function(item, callback) {
  return XM.Item._xm_units(item, 'sellingUnits', callback);
}

/**
  Request the selling units of measure for an item.
  
  @param {XM.Item|XM.ItemInfo|XM.ItemBrowse} item
  @param {Function} callback
  @returns receiver
*/
XM.Item.materialIssueUnits = function(item, callback) {
  return XM.Item._xm_units(item, 'materialIssueUnits', callback);
}

<<<<<<< HEAD
=======
/** @private */
>>>>>>> 3d94ad3f
XM.Item._xm_units = function(item, type, callback) {
  if(!SC.kindOf(item, XM.Item) &&
     !SC.kindOf(item, XM.ItemInfo) &&
     !SC.kindOf(item, XM.ItemBrowse)) return false;
  
  var self = this,
      id = item.get('id'),
      dispatch;

  dispatch = XM.Dispatch.create({
    className: 'XM.Item',
    functionName: type,
    parameters: id,
    target: self,
    action: callback
  });

  console.log("XM.Item.%@ for: %@".fmt(type, id));

  item.get('store').dispatch(dispatch);
  
  return this;
}
<|MERGE_RESOLUTION|>--- conflicted
+++ resolved
@@ -52,10 +52,7 @@
   return XM.Item._xm_units(item, 'materialIssueUnits', callback);
 }
 
-<<<<<<< HEAD
-=======
 /** @private */
->>>>>>> 3d94ad3f
 XM.Item._xm_units = function(item, type, callback) {
   if(!SC.kindOf(item, XM.Item) &&
      !SC.kindOf(item, XM.ItemInfo) &&
