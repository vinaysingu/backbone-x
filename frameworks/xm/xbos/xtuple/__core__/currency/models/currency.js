--- conflicted
+++ resolved
@@ -51,13 +51,6 @@
 }
 
 // TODO: Move this to start up
-<<<<<<< HEAD
-XM.DataSource.ready(XM.Currency._xm_setCurrencyBase, this);
-
-
-
-=======
 SC.ready(function() {
   XM.dataSource.ready(XM.Currency._xm_setCurrencyBase, this);
 });
->>>>>>> 0ba0d834
