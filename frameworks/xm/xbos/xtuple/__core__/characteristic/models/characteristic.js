// ==========================================================================
// Project:   xTuple Postbooks - Business Management System Framework        
// Copyright: ©2012 OpenMFG LLC, d/b/a xTuple                             
// ==========================================================================

/*globals XM */

sc_require('xbos/__generated__/_characteristic');
sc_require('mixins/document');

/**
  @class

  @extends XM._Characteristic
*/
XM.Characteristic = XM._Characteristic.extend(XM.Document,
  /** @scope XM.Characteristic.prototype */ {

  // .................................................
  // CALCULATED PROPERTIES
  //

<<<<<<< HEAD
=======
  documentKey: 'name',

  /**
    @type Number
  */
  characteristicType: SC.Record.attr(Number, {
    defaultValue: 0
  }),

  /**
    @type Number
  */
  order: SC.Record.attr(Number, {
    defaultValue: 0
  }),

>>>>>>> e6ef3941
  //..................................................
  // METHODS
  //

  // On instantiation, check Type to disable unassociated fields
  init: function() {
    arguments.callee.base.apply(this, arguments);
    this.checkType();
  },

  // Check Type to disable unassociated properties
  checkType: function() {
    var type = this.get('characteristicType');

    switch(type) {
      // Use Mask and Validator properties
      case XM.Characteristic.TEXT:
        this.options.set('isEditable', false);
        this.mask.set('isEditable', true);
        this.validator.set('isEditable', true);
        break;
      // Use Options property
      case XM.Characteristic.LIST:
        this.mask.set('isEditable', false);
        this.validator.set('isEditable', false);
        this.options.set('isEditable', true);
        break;
      default:
        this.options.set('isEditable', false);
        this.mask.set('isEditable', false);
        this.validator.set('isEditable', false);
    }
  },

  //..................................................
  // OBSERVERS
  //
  
  /* @private */
  _xm_optionsLength: 0,
  
  /* @private */
  _xm_optionsLengthBinding: SC.Binding.from('*options.length').noDelay(),

  /* @private */
  validate: function() {
    var errors = this.get('validateErrors'),
        optLength = this.getPath('options.length'),
        isValid, err;

    // Validate isItems OR isContacts OR isAddresses
    isValid = this.get('isItems') || this.get('isContacts') || this.get('isAddresses') ? true : false;
    err = XM.errors.findProperty('code', 'xt1024');
    this.updateErrors(err, !isValid);

    // Validate Options List Values for duplicates
    for(var i = 0; i < optLength; i++) {
      for (var j = i+1; j < optLength; j++) {
        isValid = this.get('options').objectAt(i).get('value') !== this.get('options').objectAt(j).get('value') ? true : false;
      }
    }
    err = XM.errors.findProperty('code', 'xt1023');
    this.updateErrors(err, !isValid);

    return errors;
  }.observes('isItems', 'isContacts', 'isAddresses', '_xm_optionsLength'),
  
  // On Type change, disable unassociated properties
  typeDidChange: function() {
    this.checkType();
  }.observes('characteristicType'),

  statusDidChange: function() {
    if(this.get('status') === SC.Record.READY_CLEAN) {
      this.characteristicType.set('isEditable', false);
    }
  }.observes('status')

});

/**
  @static
  @constant
  @type Number
  @default 0
*/
XM.Characteristic.TEXT = 0;

/**
  @static
  @constant
  @type Number
  @default 1
*/
XM.Characteristic.LIST = 1;

/**
  @static
  @constant
  @type Number
  @default 2
*/
XM.Characteristic.DATE = 2;<|MERGE_RESOLUTION|>--- conflicted
+++ resolved
@@ -20,25 +20,8 @@
   // CALCULATED PROPERTIES
   //
 
-<<<<<<< HEAD
-=======
   documentKey: 'name',
-
-  /**
-    @type Number
-  */
-  characteristicType: SC.Record.attr(Number, {
-    defaultValue: 0
-  }),
-
-  /**
-    @type Number
-  */
-  order: SC.Record.attr(Number, {
-    defaultValue: 0
-  }),
-
->>>>>>> e6ef3941
+  
   //..................................................
   // METHODS
   //
