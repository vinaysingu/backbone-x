--- conflicted
+++ resolved
@@ -49,7 +49,6 @@
   /**
   @type String
   */
-<<<<<<< HEAD
   accountType: SC.Record.attr(String, {
     /** @private */
     defaultValue: function() {
@@ -63,15 +62,6 @@
              this._xm_isUserAccount : this.get('userAccount') !== null;
   }.property('userAccount').cacheable(),
 
-=======
-  toDoStatus: SC.Record.attr(String, {
-    /** @private */
-    defaultValue: function() {
-      return XM.ToDo.NEITHER
-    }
-  }),
-
->>>>>>> 24520d70
   // ..........................................................
   // DOCUMENT ASSIGNMENTS
   // 
