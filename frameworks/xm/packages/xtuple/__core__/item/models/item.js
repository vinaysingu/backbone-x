--- conflicted
+++ resolved
@@ -15,50 +15,6 @@
   @extends XM.Document
 */
 XM.Item = XM.Document.extend(XM._Item, XM.Documents,
-<<<<<<< HEAD
-/** @scope XM.Item.prototype */ {
-
-// .................................................
-// CALCULATED PROPERTIES
-//
-
-number: SC.Record.attr(Number, {
-  toType: function(record, key, value) {
-  if(value) return value.toUpperCase();
-  }
-}),
-//..................................................
-// METHODS
-//
-
-//..................................................
-// OBSERVERS
-//
-
-_xm_itemTypeDidChange: function() {
-  var status = this.get('status'),
-  itemType = this.get('itemType');
-  if(status & SC.Record.READY) {
-    if (itemType === 'R'){
-       this.set('isSold', true);
-    } 
-  }
-}.observes('itemType'),
-
-_xm_itemUnitDidChange: function() {
-  if (this.get('status') === SC.Record.READY_CLEAN) {
-     this.item.set('isEditable', false);
-  }
-},//.observes('status')
-
-_xm_itemInventoryConversionDidChange: function() {
-  var status = this.get('status'),
-      inventoryUnit = this.get('inventoryUnit');
-  if (status & SC.Record.READY) {
-     this.set('priceUnit', this.get('inventoryUnit'));       
-  }
-}.observes('inventoryUnit')
-=======
   /** @scope XM.Item.prototype */ {
 
   // .................................................
@@ -113,7 +69,6 @@
          this.set('priceUnit', this.get('inventoryUnit'));       
     }
   }.observes('inventoryUnit')
->>>>>>> f5448870
 
 });
 
