// ==========================================================================
// Project:   xTuple Postbooks - Business Management System Framework        
// Copyright: ©2012 OpenMFG LLC, d/b/a xTuple                             
// ==========================================================================

/*globals XM */

sc_require('mixins/_item_conversion');

/**
  @class

  @extends XT.Record
*/
XM.ItemConversion = XT.Record.extend(XM._ItemConversion,
/** @scope XM.ItemConversion.prototype */ {

// .................................................
// CALCULATED PROPERTIES
//

<<<<<<< HEAD
//bool true or false 1 True and 2,3,4 False
=======
	/**
		Unit conversion.
	*/	
	unitAvailableTypes: function(){
    var fromUnit = this.get('fromUnit'),
        toUnit = this.get('toUnit'),
				unitType = this.get('unitType');
		if(unitType === 2 || 3 || 4){
			 this.set('toUnit') = this.get('toUnit');
		}
	},
	
  //..................................................
  // METHODS
  //
>>>>>>> f5448870

availableTypes: function() {
  var selectedTypes = this.get('selectedTypes'),
	    allTypes = XM.UnitType.fetch();
  for (var i = 0; i < allTypes.get('length'); i++) {
	debugger;
		var unitAvailableTypes = selectedTypes.findProperty('guid', allTypes.objectAt(i).get('guid'));
		return this.unitAvailableTypes;
  }	
}.property('selectedTypes').cachable();


selectedTypes: function() {
  var unitTypeId = this.getPath('ItemConversionTypeAssignment.unitType');
	debugger;
  this.set('selectedTypes', unitTypeId);
}

//..................................................
// METHODS
//

//..................................................
// OBSERVERS
//

fromUnitDidChange: function() {
if (this.get('status') === SC.Record.READY_DIRTY) {
	this.fromUnit.set('isEditable', false);
	this.toUnit.set('isEditable', false);
}
},//.observes('status')

});

XM.UnitType.fetch() {
  if (!this._xm_types) {
	  this._xm_types = XT.store.find(XM.UnitType);
		debugger;
	}
  return this.xm_types;
	debugger;
}<|MERGE_RESOLUTION|>--- conflicted
+++ resolved
@@ -19,25 +19,6 @@
 // CALCULATED PROPERTIES
 //
 
-<<<<<<< HEAD
-//bool true or false 1 True and 2,3,4 False
-=======
-	/**
-		Unit conversion.
-	*/	
-	unitAvailableTypes: function(){
-    var fromUnit = this.get('fromUnit'),
-        toUnit = this.get('toUnit'),
-				unitType = this.get('unitType');
-		if(unitType === 2 || 3 || 4){
-			 this.set('toUnit') = this.get('toUnit');
-		}
-	},
-	
-  //..................................................
-  // METHODS
-  //
->>>>>>> f5448870
 
 availableTypes: function() {
   var selectedTypes = this.get('selectedTypes'),
