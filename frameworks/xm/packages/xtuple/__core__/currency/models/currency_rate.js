// ==========================================================================
// Project:   xTuple Postbooks - Business Management System Framework        
// Copyright: ©2012 OpenMFG LLC, d/b/a xTuple                             
// ==========================================================================

/*globals XM */

sc_require('mixins/_currency_rate');

/**
  @class

  @extends XM.Record
*/
XM.CurrencyRate = XM.Record.extend(XM._CurrencyRate,
  /** @scope XM.CurrencyRate.prototype */ {

  // .................................................
  // CALCULATED PROPERTIES
  //

  /** @private
 
    Array of XM.CurrencyRate records that have effective - expires
<<<<<<< HEAD
    date conflicts...
  */
  dateOverlaps: function() {
    if(!this._xm_dateOverlaps) {
      var _xm_effective = this.get('effective'),
          qry = this._xm_qry;

      if(!qry) {
        qry = this._xm_qry = SC.Query.local(XM.CurrencyRate, {
          conditions: "effective = {effective}",
          parameters: {effective: _xm_effective}
        });
      }
=======
    date(s) conflicts...
  */
  dateOverlaps: function() {
    if(!this._xm_dateOverlaps) {
      var effectiveDate = this.get('effective'),
          expiresDate = this.get('expires'),
          currencyRec = this.get('currency'),
          currencyRateId = this.get('id'),
          qry;

      qry = SC.Query.local(XM.CurrencyRate, {
        conditions: "((currency = {currency}) AND (id != {id})) "
                    + "AND ( "
                    + "     (((effective >= {effective}) AND (effective <= {expires})) OR"
                    + "      ((expires >= {effective}) AND (expires <= {expires}))) "
                    + "    OR "
                    + "     ((effective <= {effective}) AND "
                    + "      (expires >= {expires})) "
                    + "    )",
        parameters: {  currency: currencyRec,
                             id: currencyRateId,
                      effective: effectiveDate,
                        expires: expiresDate }
      });
>>>>>>> 14b0b288
      this._xm_dateOverlaps = XM.store.find(qry);
    }
    
    return this._xm_dateOverlaps;
<<<<<<< HEAD
  }.property('effective').cacheable(),
=======
  }.property('effective', 'expires').cacheable(),

  /** @private */
  dateOverlapsLengthBinding: '*dateOverlaps.length',
>>>>>>> 14b0b288
  
  //..................................................
  // METHODS
  //

  //..................................................
  // OBSERVERS
  //

  /* @private */
  validate: function() {
    var errors = arguments.callee.base.apply(this, arguments),
        isValid, err;

    // Validate effective and expires date range
    isValid = this.get('dateOverlapsLength') <= 0 ? true : false;
    err = XM.errors.findProperty('code', 'xt1003');
    this.updateErrors(err, !isValid);

    // Validate expires date is NOT before effective date
    isValid = this.get('effective') <= this.get('expires') ? true : false;
    err = XM.errors.findProperty('code', 'xt1004');
    this.updateErrors(err, !isValid);

    return errors;
  }.observes('dateOverlapsLength', 'effective', 'expires')
  
});
<|MERGE_RESOLUTION|>--- conflicted
+++ resolved
@@ -22,21 +22,6 @@
   /** @private
  
     Array of XM.CurrencyRate records that have effective - expires
-<<<<<<< HEAD
-    date conflicts...
-  */
-  dateOverlaps: function() {
-    if(!this._xm_dateOverlaps) {
-      var _xm_effective = this.get('effective'),
-          qry = this._xm_qry;
-
-      if(!qry) {
-        qry = this._xm_qry = SC.Query.local(XM.CurrencyRate, {
-          conditions: "effective = {effective}",
-          parameters: {effective: _xm_effective}
-        });
-      }
-=======
     date(s) conflicts...
   */
   dateOverlaps: function() {
@@ -61,19 +46,14 @@
                       effective: effectiveDate,
                         expires: expiresDate }
       });
->>>>>>> 14b0b288
       this._xm_dateOverlaps = XM.store.find(qry);
     }
     
     return this._xm_dateOverlaps;
-<<<<<<< HEAD
-  }.property('effective').cacheable(),
-=======
   }.property('effective', 'expires').cacheable(),
 
   /** @private */
   dateOverlapsLengthBinding: '*dateOverlaps.length',
->>>>>>> 14b0b288
   
   //..................................................
   // METHODS
