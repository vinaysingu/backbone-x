// ==========================================================================
// Project:   xTuple Postbooks - Business Management System Framework        
// Copyright: ©2012 OpenMFG LLC, d/b/a xTuple                             
// ==========================================================================

/*globals XM */

/**
  @scope XM.Receivable
  @mixin

  This code is automatically generated and will be over-written. Do not edit directly.
*/
XM._Receivable = {
  /** @scope XM.Receivable.prototype */
  
  className: 'XM.Receivable',

  nestedRecordNamespace: XM,

  // .................................................
  // PRIVILEGES
  //

  privileges: {
    "all": {
      "create": "MaintainARMemos",
      "read": "ViewARMemos",
      "update": "MaintainARMemos",
      "delete": "MaintainARMemos"
    }
  },

  //..................................................
  // ATTRIBUTES
  //
  
  /**
    @type Number
  */
  guid: SC.Record.attr(Number),

  /**
    @type XM.CustomerInfo
  */
  customer: SC.Record.toOne('XM.CustomerInfo', {
    isNested: true,
    isRequired: true,
    label: '_customer'.loc()
  }),

  /**
    @type Date
  */
  documentDate: SC.Record.attr(SC.DateTime, {
    format: '%Y-%m-%d',
    useIsoDate: false,
    isRequired: true,
    label: '_documentDate'.loc()
  }),

  /**
    @type Date
  */
  dueDate: SC.Record.attr(SC.DateTime, {
    format: '%Y-%m-%d',
    useIsoDate: false,
    isRequired: true,
    label: '_dueDate'.loc()
  }),

  /**
    @type String
  */
  documentType: SC.Record.attr(String, {
    isRequired: true,
    label: '_documentType'.loc()
  }),

  /**
    @type String
  */
  number: SC.Record.attr(String, {
    isRequired: true,
    label: '_number'.loc()
  }),

  /**
    @type String
  */
  orderNumber: SC.Record.attr(String, {
    label: '_orderNumber'.loc()
  }),

  /**
    @type XM.ReasonCode
  */
  reasonCode: SC.Record.toOne('XM.ReasonCode', {
    isRequired: true,
    defaultValue: -1,
    label: '_reasonCode'.loc()
  }),

  /**
    @type XM.Terms
  */
  terms: SC.Record.toOne('XM.Terms', {
    isRequired: true,
    defaultValue: -1,
    label: '_terms'.loc()
  }),

  /**
    @type XM.SalesRep
  */
  salesRep: SC.Record.toOne('XM.SalesRep', {
    label: '_salesRep'.loc()
  }),

  /**
<<<<<<< HEAD
    @type XM.Money
  */
  amount: SC.Record.attr('XM.Money', {
=======
    @type Money
  */
  amount: SC.Record.attr(Money, {
>>>>>>> 571d8393
    isRequired: true,
    label: '_amount'.loc()
  }),

  /**
    @type XM.Currency
  */
  currency: SC.Record.toOne('XM.Currency', {
    isRequired: true,
    defaultValue: function() {
      return XM.Currency.BASE;
    },
    label: '_currency'.loc()
  }),

  /**
    @type Number
  */
  currencyRate: SC.Record.attr(Number, {
    label: '_currencyRate'.loc()
  }),

  /**
<<<<<<< HEAD
    @type XM.Money
  */
  paid: SC.Record.attr('XM.Money', {
=======
    @type Money
  */
  paid: SC.Record.attr(Money, {
>>>>>>> 571d8393
    defaultValue: 0,
    label: '_paid'.loc()
  }),

  /**
    @type XM.ReceivableTaxAdjustment
  */
  adjustmentTaxes: SC.Record.toMany('XM.ReceivableTaxAdjustment', {
    isNested: true,
    inverse: 'receivable',
    label: '_adjustmentTaxes'.loc()
  }),

  /**
<<<<<<< HEAD
    @type XM.Percent
  */
  commissionDue: SC.Record.attr('XM.Percent', {
=======
    @type Money
  */
  commissionDue: SC.Record.attr(Money, {
>>>>>>> 571d8393
    isRequired: true,
    defaultValue: 0,
    label: '_commissionDue'.loc()
  }),

  /**
    @type String
  */
  notes: SC.Record.attr(String, {
    label: '_notes'.loc()
  }),

  /**
    @type Date
  */
  isOpen: SC.Record.attr(SC.DateTime, {
    format: '%Y-%m-%d',
    useIsoDate: false,
    defaultValue: true,
    label: '_isOpen'.loc()
  }),

  /**
    @type Date
  */
  closeDate: SC.Record.attr(SC.DateTime, {
    format: '%Y-%m-%d',
    useIsoDate: false,
    label: '_closeDate'.loc()
  }),

  /**
    @type String
  */
  createdBy: SC.Record.attr(String, {
    defaultValue: function() {
      return arguments[0].getPath("store.dataSource").session.userName;
    },
    label: '_createdBy'.loc()
  })

};<|MERGE_RESOLUTION|>--- conflicted
+++ resolved
@@ -118,15 +118,9 @@
   }),
 
   /**
-<<<<<<< HEAD
-    @type XM.Money
-  */
-  amount: SC.Record.attr('XM.Money', {
-=======
     @type Money
   */
   amount: SC.Record.attr(Money, {
->>>>>>> 571d8393
     isRequired: true,
     label: '_amount'.loc()
   }),
@@ -150,15 +144,9 @@
   }),
 
   /**
-<<<<<<< HEAD
-    @type XM.Money
-  */
-  paid: SC.Record.attr('XM.Money', {
-=======
     @type Money
   */
   paid: SC.Record.attr(Money, {
->>>>>>> 571d8393
     defaultValue: 0,
     label: '_paid'.loc()
   }),
@@ -173,15 +161,9 @@
   }),
 
   /**
-<<<<<<< HEAD
-    @type XM.Percent
-  */
-  commissionDue: SC.Record.attr('XM.Percent', {
-=======
     @type Money
   */
   commissionDue: SC.Record.attr(Money, {
->>>>>>> 571d8393
     isRequired: true,
     defaultValue: 0,
     label: '_commissionDue'.loc()
