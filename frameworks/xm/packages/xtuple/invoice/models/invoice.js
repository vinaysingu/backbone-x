// ==========================================================================
// Project:   xTuple Postbooks - Business Management System Framework        
// Copyright: ©2012 OpenMFG LLC, d/b/a xTuple                             
// ==========================================================================

/*globals XM */

sc_require('mixins/_invoice');

/**
  @class

  @extends XM.Document
*/
XM.Invoice = XM.Document.extend(XM._Invoice,
  /** @scope XM.Invoice.prototype */ {
  
  numberPolicySetting: 'InvcNumberGeneration',
  
  /* @private */
  creditsLength: 0,
  
  /* @private */
  creditsLengthBinding: SC.Binding.from('*credits.length').noDelay(),
  
  /** @private */
  taxesLength: 0,
  
  /** @private */
  taxesLengthBinding: SC.Binding.from('*taxes.length').noDelay(),
  
  /* @private */
  linesLength: 0,
  
  /* @private */
  linesLengthBinding: SC.Binding.from('*lines.length').noDelay(),
  
  subTotal: 0,
  
  lineTax: 0,
  
  freightTax: 0,
  
  miscTax: 0,
  
  /**
    An array of tax codes an with summarized amounts for line items.
  */
  lineTaxDetail: [],

  /**
    An array of tax codes an with amounts for freight.
  */  
  freightTaxDetail: [],

  /**
    An array of tax codes an with amounts for line items.
  */
  miscTaxDetail: [],
  
  isPosted: SC.Record.attr(Boolean, {
    isEditable: false,
  }),
  
  // .................................................
  // CALCULATED PROPERTIES
  //
  
  /**
    Credit allocated to the invoice.
  */
  credit: function() {
    var credits = this.get('credits'),
        credit = 0;
    for(var i = 0; i < credits.get('length'); i++) {
      credit = credit + credits.objectAt(i).get('amount');
    }
    return credit;
  },//.property('creditsLength').cacheable(),
  
  totalTax: function() {
    var lineTax = this.get('lineTax'),
        freightTax = this.get('freightTax'),
        miscTax = this.get('miscTax');
    return lineTax + freightTax + miscTax; 
  },//.property('lineTax', 'freightTax', 'miscTax').cacheable(),
  
  total: function() {
    var subTotal = this.get('subTotal'),
        freight = this.get('freight'),
        totalTax = this.get('totalTax');
    return subTotal + freight + totalTax; 
  },//.property('subTotal', 'freight', 'totalTax').cacheable(),
  
  //..................................................
  // METHODS
  //
  
  post: function() {
    return false;
  },
  
  void: function() {
    return false;
  },

  //..................................................
  // OBSERVERS
  //
  
  /**
    Set the enabled state of billto attributes.
    
    @param {Boolean) is editable
  */
  setFreeFormBilltoEnabled: function(isEditable) {
    this.billtoName.set('isEditable', isEditable);
    this.billtoPhone.set('isEditable', isEditable);
    this.billtoAddress1.set('isEditable', isEditable);
    this.billtoAddress2.set('isEditable', isEditable);
    this.billtoAddress3.set('isEditable', isEditable);
    this.billtoCity.set('isEditable', isEditable); 
    this.billtoState.set('isEditable', isEditable);
    this.billtoPostalCode.set('isEditable', isEditable);
    this.billtoCountry.set('isEditable', isEditable);
  },

  /**
    Set the enabled state of billto attributes.
    
    @param {Boolean) iseditable
  */  
  setFreeFormShiptoEnabled: function(isEditable) {
    this.shiptoName.set('isEditable', isEditable);
    this.shiptoPhone.set('isEditable', isEditable);
    this.shiptoAddress1.set('isEditable', isEditable);
    this.shiptoAddress2.set('isEditable', isEditable);
    this.shiptoAddress3.set('isEditable', isEditable);
    this.shiptoCity.set('isEditable', isEditable); 
    this.shiptoState.set('isEditable', isEditable);
    this.shiptoPostalCode.set('isEditable', isEditable);
    this.shiptoCountry.set('isEditable', isEditable);
  },
  
  validate: function() {
    var errors = arguments.callee.base.apply(this, arguments), 
        val, err;

    // Validate Lines
    val = this.get('linesLength');
    err = XM.errors.findProperty('code', 'xt1010');
    this.updateErrors(err, !val);

    // Validate Total
    val = this.get('total');
    err = XM.errors.findProperty('code', 'xt1009');
    this.updateErrors(err, val < 0);

    return errors;
  },//.observes('linesLength', 'total'),
  
  /**
    Populates customer defaults when customer changes.
  */
  customerDidChange: function() {
    console.log("***** CUSTOMER CHANGED ****"); 
    var customer = this.get('customer'),
        isFreeFormBillto = customer ? customer.get('isFreeFormBillto') : false,
        status = this.get('status');
    // only set defaults if the user made the change  
    if(status != SC.Record.READY_NEW && 
       status != SC.Record.READY_DIRTY) return

    // pass defaults in
    this.setFreeFormBilltoEnabled(true);
    if(customer) {
      var address = customer.getPath('billingContact.address');
          
      // set defaults 
      this.setIfChanged('salesRep', customer.getPath('salesRep'));
      this.setIfChanged('commission', customer.get('commission'));
      this.setIfChanged('terms', customer.get('terms'));
      this.setIfChanged('taxZone', customer.get('taxZone'));
      this.setIfChanged('currency', customer.get('currency'));
      this.setIfChanged('shipCharge', customer.get('shipCharge'));
      this.setIfChanged('shipto', customer.get('shipto'));
      this.setIfChanged('shipVia', customer.get('shipVia'));     
      this.setIfChanged('billtoName', customer.get('name'));
      this.setIfChanged('billtoPhone', customer.getPath('billingContact.phone'));
      if(address) {
        this.setIfChanged('billtoAddress1', address.get('line1'));
        this.setIfChanged('billtoAddress2', address.get('line2'));
        this.setIfChanged('billtoAddress3', address.get('line3'));
        this.setIfChanged('billtoCity', address.get('city')); 
        this.setIfChanged('billtoState', address.get('state'));
        this.setIfChanged('billtoPostalCode', address.get('postalCode'));
        this.setIfChanged('billtoCountry', address.get('country'));
      }
    } else {
    
      // clear defaults
      this.setIfChanged('salesRep', null);
      this.setIfChanged('commission', 0);
      this.setIfChanged('terms', null);
      this.setIfChanged('taxZone', null);
      this.setIfChanged('shipto', null);
    } 
    this.setFreeFormBilltoEnabled(isFreeFormBillto);
  },//.observes('customer'),
  
  /**
    Populates shipto defaults when shipto changes.
  */
  shiptoDidChange: function() {
    var shipto = this.get('shipto'),
        customer = this.get('customer'),
        isFreeFormShipto = customer ? customer.get('isFreeFormShipto') : false,
        status = this.get('status');

    // only set defaults if the user made the change    
    if(status !== SC.Record.READY_NEW && 
       status !== SC.Record.READY_DIRTY) return

    // set defaults
    this.setFreeFormShiptoEnabled(true);
    if(shipto) {
      var address = shipto.get('address');
      this.setIfChanged('salesRep', shipto.get('salesRep'));
      this.setIfChanged('commission', shipto.get('commission'));
      this.setIfChanged('taxZone', shipto.get('taxZone'));
      this.setIfChanged('shipCharge', shipto.get('shipCharge'));
      this.setIfChange('shipVia', shipto.get('shipVia'));  
      this.setIfChange('shiptoName', shipto.get('name'));
      this.setIfChange('shiptoPhone', shipto.getPath('contact.phone'));
      if(address) {
        this.setIfChange('shiptoAddress1', address.get('line1'));
        this.setIfChange('shiptoAddress2', address.get('line2'));
        this.setIfChange('shiptoAddress3', address.get('line3'));
        this.setIfChange('shiptoCity', address.get('city')); 
        this.setIfChange('shiptoState', address.get('state'));
        this.setIfChange('shiptoPostalCode', address.get('postalCode'));
        this.setIfChange('shiptoCountry', address.get('country'));
      }
    } else if(customer) {
      this.setIfChange('salesRep', customer.get('salesRep'));
      this.setIfChange('taxZone', customer.get('taxZone'));
      this.setIfChange('currency', customer.get('currency'));
      this.setIfChange('shipCharge', customer.get('shipCharge'));
    } else if(!shipto) {
      this.setIfChange('shiptoName', '');
      this.setIfChange('shiptoAddress1', '');
      this.setIfChange('shiptoAddress2', '');
      this.setIfChange('shiptoAddress3', '');
      this.setIfChange('shiptoCity', ''); 
      this.setIfChange('shiptoState', '');
      this.setIfChange('shiptoPostalCode', '');
      this.setIfChange('shiptoCountry', '');
      this.setIfChange('shiptoPhone', '');
    }
    this.setFreeFormShiptoEnabled(isFreeFormShipto);
  },//.observes('shipto'),
  
  /**
    Recalculate line item tax and sales totals.
  */
  linesDidChange: function() {
    var lines = this.get('lines'),
        taxDetail = [],
        taxTotal = 0, subTotal = 0;

    // first sub total sales and taxes
    for(var i = 0; i < lines.get('length'); i++) {
      var line = lines.objectAt(i),
          taxes = line.get('taxes'),
          extendedPrice = line.get('extendedPrice');

      // line sub total
      subTotal = subTotal + extendedPrice;

      // taxes
      for(var n = 0; n < taxes.get('length'); n++) {
        var lineTax = taxes.objectAt(n),
            taxCode = lineTax.get('taxCode'),
            tax = lineTax.get('tax') - 0,
            codeTotal = taxDetail.findProperty('taxCode', taxCode);
        
        // summarize by tax code 
        if(codeTotal) {
          codeTotal.tax = codeTotal.tax + tax;
        } else {
          codeTotal = {};    
          codeTotal.taxCode = taxCode;
          codeTotal.tax = tax;
          taxDetail.push(codeTotal);
        }   
      }
    }
    
    this.setIfChanged('subTotal', subTotal);
    
    // next round and sum up each tax code for total
    for(var i = 0; i < taxDetail.length; i++) {
      var codeTotal = taxDetail.objectAt(i);
      
      codeTotal.tax = SC.Math.round(codeTotal.tax, XM.MONEY_SCALE);
      taxTotal = taxTotal + codeTotal.tax;
    }
<<<<<<< HEAD
    this.setIfChanged('lineTax', taxTotal);
    this.setIfChanged('lineTaxDetail', taxDetail);
  }.observes('linesLength', 'taxZone'),
=======
    this.set('lineTax', taxTotal);
    this.set('lineTaxDetail', taxDetail);
  },//.observes('linesLength', 'taxZone'),
>>>>>>> 38674dc4

  taxesDidChange: function() {    
    var taxes = this.get('taxes'), 
        miscTaxDetail = [], freightTaxDetail = [],
        miscTax = 0, freightTax = 0;

    // Loop through header taxes and allocate
    for(var i = 0; i < taxes.get('length'); i++) {
      var hist = taxes.objectAt(i),
          type = hist.getPath('taxType.id'),
          tax = SC.Math.round(hist.get('tax'), XM.MONEY_SCALE),
          taxCode = hist.get('taxCode'),
          codeTax = {};
      if(type === XM.TaxType.ADJUSTMENT) {
        miscTax = miscTax + tax;
        codeTax.taxCode = taxCode;
        codeTax.tax = tax;
        miscTaxDetail.push(codeTax);   
      } else if (type === XM.TaxType.FREIGHT) {
        freightTax = freightTax + tax;
        codeTax.taxCode = taxCode;
        codeTax.tax = tax;
        freightTaxDetail.push(codeTax); 
      }
    }    
<<<<<<< HEAD
    this.setIfChanged('miscTax', miscTax);
    this.setIfChanged('miscTaxDetail', miscTaxDetail);
    this.setIfChanged('freightTax', freightTax);
    this.setIfChanged('freightTaxDetail', freightTaxDetail);
  }.observes('taxesLength', 'taxZone'),
=======
    this.set('miscTax', miscTax);
    this.set('miscTaxDetail', miscTaxDetail);
    this.set('freightTax', freightTax);
    this.set('freightTaxDetail', freightTaxDetail);
  },//.observes('taxesLength', 'taxZone'),
>>>>>>> 38674dc4

  statusDidChange: function() {
    if(this.get('status') === SC.Record.READY_CLEAN) {
      this.customer.set('isEditable', false);
    }
  },//.observes('status')

});

/**
  Post an invoice.
  
  @param {XM.Invoice} invoice
  @returns Number
*/
XM.Invoice.post = function(invoice, callback) { 
  if(!SC.kindOf(invoice, XM.Invoice) ||
     invoice.get('isPosted')) return false; 
  var that = this, dispatch;
  dispatch = XM.Dispatch.create({
    className: 'XM.Invoice',
    functionName: 'post',
    parameters: invoice.get('id'),
    target: that,
    action: callback
  });
  invoice.get('store').dispatch(dispatch);
  return this;
}
<|MERGE_RESOLUTION|>--- conflicted
+++ resolved
@@ -76,21 +76,21 @@
       credit = credit + credits.objectAt(i).get('amount');
     }
     return credit;
-  },//.property('creditsLength').cacheable(),
+  }.property('creditsLength').cacheable(),
   
   totalTax: function() {
     var lineTax = this.get('lineTax'),
         freightTax = this.get('freightTax'),
         miscTax = this.get('miscTax');
     return lineTax + freightTax + miscTax; 
-  },//.property('lineTax', 'freightTax', 'miscTax').cacheable(),
+  }.property('lineTax', 'freightTax', 'miscTax').cacheable(),
   
   total: function() {
     var subTotal = this.get('subTotal'),
         freight = this.get('freight'),
         totalTax = this.get('totalTax');
     return subTotal + freight + totalTax; 
-  },//.property('subTotal', 'freight', 'totalTax').cacheable(),
+  }.property('subTotal', 'freight', 'totalTax').cacheable(),
   
   //..................................................
   // METHODS
@@ -157,19 +157,18 @@
     this.updateErrors(err, val < 0);
 
     return errors;
-  },//.observes('linesLength', 'total'),
+  }.observes('linesLength', 'total'),
   
   /**
     Populates customer defaults when customer changes.
   */
   customerDidChange: function() {
-    console.log("***** CUSTOMER CHANGED ****"); 
+    // only set defaults if the user made the change  
+    if(status != SC.Record.READY_NEW && 
+       status != SC.Record.READY_DIRTY) return
     var customer = this.get('customer'),
         isFreeFormBillto = customer ? customer.get('isFreeFormBillto') : false,
         status = this.get('status');
-    // only set defaults if the user made the change  
-    if(status != SC.Record.READY_NEW && 
-       status != SC.Record.READY_DIRTY) return
 
     // pass defaults in
     this.setFreeFormBilltoEnabled(true);
@@ -206,7 +205,7 @@
       this.setIfChanged('shipto', null);
     } 
     this.setFreeFormBilltoEnabled(isFreeFormBillto);
-  },//.observes('customer'),
+  }.observes('customer'),
   
   /**
     Populates shipto defaults when shipto changes.
@@ -258,7 +257,7 @@
       this.setIfChange('shiptoPhone', '');
     }
     this.setFreeFormShiptoEnabled(isFreeFormShipto);
-  },//.observes('shipto'),
+  }.observes('shipto'),
   
   /**
     Recalculate line item tax and sales totals.
@@ -305,15 +304,9 @@
       codeTotal.tax = SC.Math.round(codeTotal.tax, XM.MONEY_SCALE);
       taxTotal = taxTotal + codeTotal.tax;
     }
-<<<<<<< HEAD
     this.setIfChanged('lineTax', taxTotal);
     this.setIfChanged('lineTaxDetail', taxDetail);
   }.observes('linesLength', 'taxZone'),
-=======
-    this.set('lineTax', taxTotal);
-    this.set('lineTaxDetail', taxDetail);
-  },//.observes('linesLength', 'taxZone'),
->>>>>>> 38674dc4
 
   taxesDidChange: function() {    
     var taxes = this.get('taxes'), 
@@ -339,25 +332,17 @@
         freightTaxDetail.push(codeTax); 
       }
     }    
-<<<<<<< HEAD
     this.setIfChanged('miscTax', miscTax);
     this.setIfChanged('miscTaxDetail', miscTaxDetail);
     this.setIfChanged('freightTax', freightTax);
     this.setIfChanged('freightTaxDetail', freightTaxDetail);
   }.observes('taxesLength', 'taxZone'),
-=======
-    this.set('miscTax', miscTax);
-    this.set('miscTaxDetail', miscTaxDetail);
-    this.set('freightTax', freightTax);
-    this.set('freightTaxDetail', freightTaxDetail);
-  },//.observes('taxesLength', 'taxZone'),
->>>>>>> 38674dc4
 
   statusDidChange: function() {
     if(this.get('status') === SC.Record.READY_CLEAN) {
       this.customer.set('isEditable', false);
     }
-  },//.observes('status')
+  }.observes('status')
 
 });
 
