--- conflicted
+++ resolved
@@ -255,17 +255,7 @@
       var taxes = this.get('taxes');
       that.setTaxDetail(taxes, 'taxDetail', 'tax');
     }
-<<<<<<< HEAD
   }.observes('extendedPrice', 'taxType')
-=======
-  }.observes('extendedPrice', 'taxType'),
-  
-  testMe: function() {
-    debugger
-    line = XT.store.createRecord(XM.InvoiceItem, {});
-    
-  }
->>>>>>> 0e59f1b7
 
 
 });