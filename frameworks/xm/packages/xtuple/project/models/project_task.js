--- conflicted
+++ resolved
@@ -13,42 +13,6 @@
   @extends XT.Record
 */
 XM.ProjectTask = XT.Record.extend(XM._ProjectTask,
-<<<<<<< HEAD
-/** @scope XM.ProjectTask.prototype */ {
-
-// .................................................
-// CALCULATED PROPERTIES
-//
-
-balanceHours: function() {
-  var value = this.get('budgetedHours') - this.get('actualHours');
-  return SC.Math.round(value, XT.QTY_SCALE);
-}.property('budgetedHours','actualHours'),
-
-balanceExpenses: function() {
-  var value = this.get('budgetedExpenses') - this.get('actualExpenses');
-  return SC.Math.round(value, XT.MONEY_SCALE);
-}.property('budgetedExpenses','actualExpenses'),
-
-//..................................................
-// METHODS
-//
-
-//..................................................
-// OBSERVERS
-//
-
-newProjectTask: function() {
-  var status = this.get('status');
-  if (status == SC.Record.READY_NEW) {
-    if (!owner) this.set('owner', this.getPath('project.owner'));
-    if (!assignedTo) this.set('assignedTo', this.getPath('project.assignedTo'));
-    if (!startDate) this.set('startDate', this.getPath('project.startDate'));
-    if (!dueDate) this.set('dueDate', this.getPath('project.dueDate'));
-    if (!assignDate) this.set('assignDate', this.getPath('project.assignDate'));		   
-  }
-}.observes('status'),
-=======
   /** @scope XM.ProjectTask.prototype */ {
 
   // .................................................
@@ -80,6 +44,16 @@
   //..................................................
   // OBSERVERS
   //
->>>>>>> f5448870
+
+newProjectTask: function() {
+  var status = this.get('status');
+  if (status == SC.Record.READY_NEW) {
+    if (!owner) this.set('owner', this.getPath('project.owner'));
+    if (!assignedTo) this.set('assignedTo', this.getPath('project.assignedTo'));
+    if (!startDate) this.set('startDate', this.getPath('project.startDate'));
+    if (!dueDate) this.set('dueDate', this.getPath('project.dueDate'));
+    if (!assignDate) this.set('assignDate', this.getPath('project.assignDate'));		   
+  }
+}.observes('status'),
 
 });
