--- conflicted
+++ resolved
@@ -75,12 +75,7 @@
     @type XM.ContactInfo
   */
   contact: SC.Record.toOne('XM.ContactInfo', {
-<<<<<<< HEAD
-    isNested: true,
-    label: '_contact'.loc()
-=======
     isNested: true
->>>>>>> 743166d8
   }),
 
   /**
