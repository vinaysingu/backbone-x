*.DS_Store
*.swp
tmp
npm-debug.log
\.sass-cache
<<<<<<< HEAD
build
deploy
=======
/.sass-cache/
>>>>>>> ff3f0293
<|MERGE_RESOLUTION|>--- conflicted
+++ resolved
@@ -3,9 +3,5 @@
 tmp
 npm-debug.log
 \.sass-cache
-<<<<<<< HEAD
 build
-deploy
-=======
-/.sass-cache/
->>>>>>> ff3f0293
+deploy