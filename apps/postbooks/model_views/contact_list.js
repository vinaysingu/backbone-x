// ==========================================================================
// Project:   xTuple Postbooks - Business Management System Framework
// Copyright: ©2011 OpenMFG LLC, d/b/a xTuple
// ==========================================================================
/*globals Postbooks XM sc_assert */

sc_require('views/record_list');
sc_require('views/carousel');
sc_require('views/tile_view');

var base03 =   "#002b36";
var base02 =   "#073642";
var base01 =   "#586e75";
var base00 =   "#657b83";
var base0 =    "#839496";
var base1 =    "#93a1a1";
var base2 =    "#eee8d5";
var base3 =    "#fdf6e3";
var yellow =   "#b58900";
var orange =   "#cb4b16";
var red =      "#dc322f";
var magenta =  "#d33682";
var violet =   "#6c71c4";
var blue =     "#268bd2";
var cyan =     "#2aa198";
var green =    "#859900";
var white =    "white";

Postbooks.Contact = {};

Postbooks.Contact.RenderRecordListRow = function(context, width, height, index, object, isSelected) {
  var K = Postbooks, val;
  // Rect
  context.fillStyle = isSelected? '#99CCFF' : 'white';
  context.fillRect(0, 0, width, height);

  context.strokeStyle = 'grey';
  context.lineWidth = 1;

  context.beginPath();
  context.moveTo(0, height - 0.5);
  context.lineTo(width, height - 0.5);
  context.stroke();
  
  context.textAlign = 'left';
  context.textBaseline = 'middle';
 
  // Phone
  var phoneWidth = 0;
  val = object.get('phone') || '';
  context.font = (val? "" : "italic ")+"10pt "+K.TYPEFACE;
  context.fillStyle = val? 'black' : base1;
  context.textAlign = 'right';
  if (val) val = val.elide(context, 195);
  context.fillText(val, 315, 15);
  if (val) phoneWidth = context.measureText(val).width + 5;
  if (phoneWidth < 0) phoneWidth = 0;
    
  // Contact Name
  var firstName = object.get('firstName');
  var lastName = object.get('lastName');
  var firstNameWidth = 0;
  if (!lastName && firstName) {
    lastName = firstName;
    firstName = null;
  }
  if (firstName && lastName) {
    val = firstName;
    context.font = "10pt "+K.TYPEFACE;
    context.fillStyle = 'black';
    context.textAlign = 'left';
    val = val.elide(context, 300-phoneWidth);
    context.fillText(val, 15, 15);
    firstNameWidth = context.measureText(val).width + 5;  
  }
  if (lastName) {
    val = lastName;
    context.font = "bold 10pt "+K.TYPEFACE;
    context.fillStyle = 'black';
    context.textAlign = 'left';
    val = val.elide(context, 300-firstNameWidth-phoneWidth);
    context.fillText(val, 15+firstNameWidth, 15);
  } else  {
    context.font = "italic 10pt "+K.TYPEFACE;
    context.fillStyle = base1;
    context.textAlign = 'left';
    context.fillText("_noName".loc(), 15, 15);
  }
  

  // Email
  var emailWidth = 0;
  val = object.getPath('primaryEmail') || '';
  context.font = "8pt "+K.TYPEFACE;
  context.fillStyle = 'blue';
  context.textAlign = 'right';
  context.fillText(val , 315, 35);
  if (val) emailWidth = context.measureText(val).width + 5;
  
  // Title
  val = object.get('jobTitle');
  context.font = (val? "" : "italic ")+"8pt "+K.TYPEFACE;
  context.fillStyle = val? 'black' : base1;
  context.textAlign = 'left';
  val = val? val : "_noJobTitle".loc();
  val = val.elide(context, 305 - emailWidth);
  context.fillText(val , 15, 35);

  // Account Name
  val = object.getPath('account.name');
  context.font = "italic 8pt "+K.TYPEFACE;
  context.fillStyle = val? 'black' : base1;
  context.textAlign = 'left';
  val = val? val : "_noAccountName".loc();
  context.fillText(val , 325, 15);

  // Location
  val = object.get('address');
  val = val? val.formatShort() : '';
  context.font = "8pt "+K.TYPEFACE;
  context.fillStyle = 'black';
  context.fillText(val , 325, 35);

};

Postbooks.Contact.Tiles = function(controller, isRoot) {
  console.log('Postbooks.Contact.Tiles()');
  
  var klass = XM.Contact,
      tiles = [],
      proto = klass.prototype;
      properties = [];

  // overview
  properties = ' isActive number spacer honorific firstName middleName lastName suffix jobTitle '.w();
  tiles.push(Postbooks.CreateTileView(klass, controller, null, properties));

<<<<<<< HEAD
  // communication
  properties = ' phone alternate fax spacer primaryEmail webAddress spacer account owner '.w();
  tiles.push(Postbooks.CreateTileView(klass, controller, "_details".loc(), properties));

=======
  // details
  properties = ' phone alternate fax spacer primaryEmail webAddress spacer account owner '.w();
  tiles.push(Postbooks.CreateTileView(klass, controller, "_details".loc(), properties));

  // general
  tiles.push(Postbooks.Contact.CreateGeneralTileView(controller));

>>>>>>> 91178432
  //notes
  tiles.push(Postbooks.CreateNotesTileView(controller));
  
  return tiles;
<<<<<<< HEAD
=======
};

Postbooks.Contact.CreateGeneralTileView = function(controller) {
  console.log('Postbooks.Contact.CreateOverviewTileView(', controller, ')');

  var view = Postbooks.TileView.create({ title: "_general".loc() }),
      layers = view.get('layers'),
      y = 42,
      proto = XM.Contact.prototype,
      K = Postbooks,
      left = 120, right = 12,
      label = null, widget = null,
      key, property, objectKlass, objectController, objectKey;
 
  // crm account 
  key = 'account';
  console.log('crm account type: %@'.fmt(proto[key].type));
  property = proto[key];
  label = SC.LabelLayer.create({
    layout: { top: y + 4, left: 12, height: 24, width: left - 18 },
    backgroundColor: 'white',
    textAlign: 'right',
    value: "_account".loc() + ':'
  });
  objectKlass = property.get('typeClass');
  objectController = SC.ObjectController.create({
    contentBinding: SC.Binding.from(key, controller).single().oneWay()
  });
  objectKey = 'number';
  widget = SC.TextFieldWidget.create({
    layout: { top: y, left: left, height: 24, right: right },
    valueBinding: SC.Binding.from(objectKey, objectController)
  });
  y += 24 + K.SPACING;
  layers.pushObject(label);
  layers.pushObject(widget);
  objectKlass = property.get('typeClass');
  objectController = SC.ObjectController.create({
    contentBinding: SC.Binding.from(key, controller).single().oneWay()
  });
  objectKey = 'name';
  label = SC.LabelLayer.create({
    layout: { top: y, left: left+5, height: 18, width: left },
    font: "8pt "+K.TYPEFACE,
    fontStyle: "italic",
    backgroundColor: 'white',
    textAlign: 'left',
    valueBinding: SC.Binding.from(objectKey, objectController)
  });
  y += 12 + K.SPACING;
  layers.pushObject(label);

  // owner 
  key = 'owner';
  property = proto[key];
  label = SC.LabelLayer.create({
    layout: { top: y + 4, left: 12, height: 24, width: left - 18 },
    backgroundColor: 'white',
    textAlign: 'right',
    value: "_owner".loc() + ':'
  });
  objectKlass = property.get('typeClass');
  objectController = SC.ObjectController.create({
    contentBinding: SC.Binding.from(key, controller).single().oneWay()
  });
  objectKey = 'username';
  widget = SC.TextFieldWidget.create({
    layout: { top: y, left: left, height: 24, right: right },
    valueBinding: SC.Binding.from(objectKey, objectController)
  });
  y += 24 + K.SPACING;
  layers.pushObject(label);
  layers.pushObject(widget);
  objectKey = 'propername';
  label = SC.LabelLayer.create({
    layout: { top: y, left: left+5, height: 18, width: left },
    font: "8pt "+K.TYPEFACE,
    fontStyle: "italic",
    backgroundColor: 'white',
    textAlign: 'left',
    valueBinding: SC.Binding.from(objectKey, objectController)
  });
  y += 12 + K.SPACING;
  layers.pushObject(label);

  return view;
>>>>>>> 91178432
};<|MERGE_RESOLUTION|>--- conflicted
+++ resolved
@@ -135,12 +135,6 @@
   properties = ' isActive number spacer honorific firstName middleName lastName suffix jobTitle '.w();
   tiles.push(Postbooks.CreateTileView(klass, controller, null, properties));
 
-<<<<<<< HEAD
-  // communication
-  properties = ' phone alternate fax spacer primaryEmail webAddress spacer account owner '.w();
-  tiles.push(Postbooks.CreateTileView(klass, controller, "_details".loc(), properties));
-
-=======
   // details
   properties = ' phone alternate fax spacer primaryEmail webAddress spacer account owner '.w();
   tiles.push(Postbooks.CreateTileView(klass, controller, "_details".loc(), properties));
@@ -148,13 +142,10 @@
   // general
   tiles.push(Postbooks.Contact.CreateGeneralTileView(controller));
 
->>>>>>> 91178432
   //notes
   tiles.push(Postbooks.CreateNotesTileView(controller));
   
   return tiles;
-<<<<<<< HEAD
-=======
 };
 
 Postbooks.Contact.CreateGeneralTileView = function(controller) {
@@ -241,5 +232,4 @@
   layers.pushObject(label);
 
   return view;
->>>>>>> 91178432
 };