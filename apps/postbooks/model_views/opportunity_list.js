--- conflicted
+++ resolved
@@ -217,11 +217,7 @@
   layers.pushObject(label);
   layers.pushObject(widget);
 
-<<<<<<< HEAD
-  // crm account 
-=======
    // crm account 
->>>>>>> 91178432
   key = 'account';
   console.log('crm account type: %@'.fmt(proto[key].type));
   property = proto[key];
@@ -231,13 +227,6 @@
     textAlign: 'right',
     value: "_account".loc() + ':'
   });
-<<<<<<< HEAD
-  widget = SC.TextFieldWidget.create({
-    layout: { top: y, left: left, height: 24, right: right },
-    valueBinding: SC.Binding.transform(function(val) {
-      return String(val);
-    }).from(key, controller)
-=======
   objectKlass = property.get('typeClass');
   objectController = SC.ObjectController.create({
     contentBinding: SC.Binding.from(key, controller).single().oneWay()
@@ -246,24 +235,10 @@
   widget = SC.TextFieldWidget.create({
     layout: { top: y, left: left, height: 24, right: right },
     valueBinding: SC.Binding.from(objectKey, objectController)
->>>>>>> 91178432
-  });
-  y += 24 + K.SPACING;
-  layers.pushObject(label);
-  layers.pushObject(widget);
-<<<<<<< HEAD
-  label = SC.LabelLayer.create({
-    layout: { top: y, left: left+5, height: 12, width: left - 18 },
-    font: "bold 6pt "+K.TYPEFACE,
-    fontStyle: "italic",
-    backgroundColor: 'white',
-    textAlign: 'left',
-    valueBinding: SC.Binding.transform(function(val) {
-      return String(val);
-    }).from(key, controller)
-  });
-  y += 10 + K.SPACING;
-=======
+  });
+  y += 24 + K.SPACING;
+  layers.pushObject(label);
+  layers.pushObject(widget);
   objectKlass = property.get('typeClass');
   objectController = SC.ObjectController.create({
     contentBinding: SC.Binding.from(key, controller).single().oneWay()
@@ -278,7 +253,6 @@
     valueBinding: SC.Binding.from(objectKey, objectController)
   });
   y += 12 + K.SPACING;
->>>>>>> 91178432
   layers.pushObject(label);
 
   // owner 
@@ -290,13 +264,6 @@
     textAlign: 'right',
     value: "_owner".loc() + ':'
   });
-<<<<<<< HEAD
-  widget = SC.TextFieldWidget.create({
-    layout: { top: y, left: left, height: 24, right: right },
-    valueBinding: SC.Binding.transform(function(val) {
-      return String(val);
-    }).from(key, controller)
-=======
   objectKlass = property.get('typeClass');
   objectController = SC.ObjectController.create({
     contentBinding: SC.Binding.from(key, controller).single().oneWay()
@@ -305,24 +272,10 @@
   widget = SC.TextFieldWidget.create({
     layout: { top: y, left: left, height: 24, right: right },
     valueBinding: SC.Binding.from(objectKey, objectController)
->>>>>>> 91178432
-  });
-  y += 24 + K.SPACING;
-  layers.pushObject(label);
-  layers.pushObject(widget);
-<<<<<<< HEAD
-  label = SC.LabelLayer.create({
-    layout: { top: y, left: left+5, height: 12, width: left - 18 },
-    font: "bold 6pt "+K.TYPEFACE,
-    fontStyle: "italic",
-    backgroundColor: 'white',
-    textAlign: 'left',
-    valueBinding: SC.Binding.transform(function(val) {
-      return String(val);
-    }).from(key, controller)
-  });
-  y += 10 + K.SPACING;
-=======
+  });
+  y += 24 + K.SPACING;
+  layers.pushObject(label);
+  layers.pushObject(widget);
   objectKey = 'propername';
   label = SC.LabelLayer.create({
     layout: { top: y, left: left+5, height: 18, width: left },
@@ -333,7 +286,6 @@
     valueBinding: SC.Binding.from(objectKey, objectController)
   });
   y += 12 + K.SPACING;
->>>>>>> 91178432
   layers.pushObject(label);
 
   // assignedTo 
@@ -345,13 +297,6 @@
     textAlign: 'right',
     value: "_assignedTo".loc() + ':'
   });
-<<<<<<< HEAD
-  widget = SC.TextFieldWidget.create({
-    layout: { top: y, left: left, height: 24, right: right },
-    valueBinding: SC.Binding.transform(function(val) {
-      return String(val);
-    }).from(key, controller)
-=======
   objectKlass = property.get('typeClass');
   objectController = SC.ObjectController.create({
     contentBinding: SC.Binding.from(key, controller).single().oneWay()
@@ -360,22 +305,10 @@
   widget = SC.TextFieldWidget.create({
     layout: { top: y, left: left, height: 24, right: right },
     valueBinding: SC.Binding.from(objectKey, objectController)
->>>>>>> 91178432
-  });
-  y += 24 + K.SPACING;
-  layers.pushObject(label);
-  layers.pushObject(widget);
-<<<<<<< HEAD
-  label = SC.LabelLayer.create({
-    layout: { top: y, left: left+5, height: 12, width: left - 18 },
-    font: "bold 6pt "+K.TYPEFACE,
-    fontStyle: "italic",
-    backgroundColor: 'white',
-    textAlign: 'left',
-    valueBinding: SC.Binding.transform(function(val) {
-      return String(val);
-    }).from(key, controller)
-=======
+  });
+  y += 24 + K.SPACING;
+  layers.pushObject(label);
+  layers.pushObject(widget);
   objectKlass = property.get('typeClass');
   objectController = SC.ObjectController.create({
     contentBinding: SC.Binding.from(key, controller).single().oneWay()
@@ -388,7 +321,6 @@
     backgroundColor: 'white',
     textAlign: 'left',
     valueBinding: SC.Binding.from(objectKey, objectController)
->>>>>>> 91178432
   });
   y += 24 + K.SPACING;
   layers.pushObject(label);
