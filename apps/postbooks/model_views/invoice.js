--- conflicted
+++ resolved
@@ -72,10 +72,6 @@
   val = isPosted? "_posted".loc() : '';
   context.fillStyle = 'black';
   context.fillText(val, 490, 35);
-<<<<<<< HEAD
-=======
-  if (isPosted)
->>>>>>> fed28740
   
   // Terms
   val = object.getPath('terms.code');
