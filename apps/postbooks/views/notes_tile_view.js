--- conflicted
+++ resolved
@@ -18,8 +18,6 @@
   });
   layers.pushObject(widget);
 
-<<<<<<< HEAD
-=======
   /**
   var view = SC.TextSurface.create({
     value: 'Hello world',
@@ -27,6 +25,5 @@
   view.set('frame', SC.MakeRect(0, 42, 320, 320));
   */
 
->>>>>>> 4119b5e6
   return view;
 };