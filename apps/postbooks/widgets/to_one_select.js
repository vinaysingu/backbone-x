// ==========================================================================
// Project:   xTuple Postbooks - Business Management System Framework
// Copyright: ©2011 OpenMFG LLC, d/b/a xTuple
// ==========================================================================
/*globals Postbooks sc_assert XT */

<<<<<<< HEAD
Postbooks.ToOneSelectWidget = SC.SelectWidget.extend({
  itemTitleKey: 'name',
  itemValueKey: null // Use item itself
=======
Postbooks.ToOneSelectWidget = SC.SelectWidget;

Postbooks.SelectWidgetMenuView = SC.SelectWidgetMenuView.extend({

  // Copied from SC.SelectWidgetMenuView
  mouseDown: function(evt) {
    var active = this._sc_activeMenuItem,
        ret = false;

    if (active) active.set('isActive', false);
    this._sc_activeMenuItem = null;

    // Nothing to do if we're not enabled.
    if (!this.get('isEnabled')) {
      ret = true;

    // Nothing to do if no menu item was active.
    } else if (!active) {
      ret = true;

    // Okay, we need to deal with the mouseDown event.
    } else {
      sc_assert(active);
      var menuItem = evt.layer;

      // Nothing to do if we didn't click an enable menu item.
      if (!menuItem.get('isEnabled')) {
        ret = true;

      // Okay, the mouse went up over an enable menu item.  We need to 
      // update our value with it's value, select it, and unselected the 
      // currently selected menu item.
      } else {
        var index = this.get('layers').indexOf(menuItem),
            item = this.get('displayItems').objectAt(index);

        sc_assert(index >= 0);
        sc_assert(item);

        if (item[1].isClass) {
          // alert('This is where you load the list editor modal.');
          Postbooks.LoadListEditorModal(item[1]);
        } else {
          // Update our 'value' property.  _sc_valueDidChange() will handle 
          // updating the radio button's isSelected values.
          this.set('value', item[1]);

          // Let our SelectWidget know.
          this.get('action').call(this);
        }

        ret = true;
      }
    }

    SC.app.popMenuSurface(null);
    SC.app.removeSurface(this);

    return ret;
  },

  displayItems: function() {
    var ret = arguments.callee.base.apply(this, arguments);

    // spacer
    ret.push(['', null, true, null, null,  null, ret.length-1, true]);

    ret.push(['Edit List…', this.getPath('selectWidget.recordType'), true, null, null,  null, ret.length-1, false]);

    return ret ;
  }.property('items', 'itemTitleKey', 'itemValueKey', 'itemIsEnabledKey', 'localize')

});

Postbooks.EditableToOneSelectWidget = Postbooks.ToOneSelectWidget.extend({

  menuViewClass: Postbooks.SelectWidgetMenuView,

  recordType: null,

  displayItems: function() {
    var ret = arguments.callee.base.apply(this, arguments);

    // spacer
    ret.push(['', null, true, null, null,  null, ret.length-1, true]);

    ret.push(['Edit List…', this.get('recordType'), true, null, null,  null, ret.length-1, false]);

    return ret ;
  }.property('items', 'itemTitleKey', 'itemValueKey', 'itemIsEnabledKey', 'localize')

>>>>>>> 15b5d6f6
});<|MERGE_RESOLUTION|>--- conflicted
+++ resolved
@@ -4,11 +4,11 @@
 // ==========================================================================
 /*globals Postbooks sc_assert XT */
 
-<<<<<<< HEAD
 Postbooks.ToOneSelectWidget = SC.SelectWidget.extend({
   itemTitleKey: 'name',
   itemValueKey: null // Use item itself
-=======
+});
+
 Postbooks.ToOneSelectWidget = SC.SelectWidget;
 
 Postbooks.SelectWidgetMenuView = SC.SelectWidgetMenuView.extend({
@@ -100,5 +100,4 @@
     return ret ;
   }.property('items', 'itemTitleKey', 'itemValueKey', 'itemIsEnabledKey', 'localize')
 
->>>>>>> 15b5d6f6
-});+});
