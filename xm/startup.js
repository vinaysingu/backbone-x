
//new XT.StartupTaskManager();
//
//var t1 = new XT.StartupTask({taskName:"task1yo",task:function(){var self=this;setTimeout(function(){self.doComplete();},3000);}});
//var t2 = new XT.StartupTask({taskName:"task2yo",waitingList:["task3yo"],task:function(){var self=this;setTimeout(function(){self.doComplete();},2000);}});
//var t4 = new XT.StartupTask({taskName:"task3yo",waitingList:["task4yo"],task:function(){var self=this;setTimeout(function(){self.doComplete();},4000);}});
//var t5 = new XT.StartupTask({taskName:"task4yo",waitingList:["task1yo"],task:function(){var self=this;setTimeout(function(){self.doComplete();},1000);}});
//
//
//setTimeout(function() {
//  //debugger
//  XT.getStartupManager().start();
//},1000);


XT.StartupTask.create({
  taskName: "loadSessionObjects",
  task: function() {
    var options = {
      success: enyo.bind(this, "didComplete")
    };
    XT.session.loadSessionObjects(XT.session.ALL, options);
  }
});

<<<<<<< HEAD
XT.StartupTask.create({
  taskName: "loadPriorities",
  task: function() {
    var options = {
      success: enyo.bind(this, "didComplete")
    };
    XM.priorities = new XM.PriorityCollection();
    XM.priorities.fetch(options);
  },
  waitingList: ["loadSessionObjects"]
=======
XT.StartupTask.addTask(function() {
  var options = {};
  options.id = XT.session.details.username;
  options.success = function() {
    XT.StartupTask.taskComplete();
  };
  XM.currentUser = new XM.UserAccountInfo();
  XM.currentUser.fetch(options);
});

// Crm
XT.StartupTask.addTask(function() {
  var options = {};
  options.success = function() {
    XT.StartupTask.taskComplete();
  };
  XM.priorities = new XM.PriorityCollection();
  XM.priorities.fetch(options);
>>>>>>> 6197a928
});

XT.StartupTask.create({
  taskName: "loadIncidentCategories",
  task: function() {
    var options = {
      success: enyo.bind(this, "didComplete")
    };
    XM.incidentCategories = new XM.IncidentCategoryCollection();
    XM.incidentCategories.fetch(options);
  },
  waitingList: ["loadSessionObjects"]
});

XT.StartupTask.create({
  taskName: "loadIncidentResolutions",
  task: function() {
    var options = {
      success: enyo.bind(this, "didComplete")
    };
    XM.incidentResolutions = new XM.IncidentResolutionsCollection();
    XM.incidentResolutions.fetch(options);
  },
  waitingList: ["loadSessionObjects"]
});

XT.StartupTask.create({
  taskName: "loadIncidentSeverities",
  task: function() {
    var options = {
      success: enyo.bind(this, "didComplete")
    };
    XM.incidentSeverities = new XM.IncidentSeverityCollection();
    XM.incidentSeverities.fetch(options);
  },
  waitingList: ["loadSessionObjects"]
});

XT.StartupTask.create({
  taskName: "loadOpportunityStages",
  task: function() {
    var options = {
      success: enyo.bind(this, "didComplete")
    };
    XM.opportunityStages = new XM.OpportunityStageCollection();
    XM.opportunityStages.fetch(options);
  },
  waitingList: ["loadSessionObjects"]
});

XT.StartupTask.create({
  taskName: "loadOpportunityTypes",
  task: function() {
    var options = {
      success: enyo.bind(this, "didComplete")
    };
    XM.opportunityTypes = new XM.OpportunityTypeCollection();
    XM.opportunityTypes.fetch(options);
  },
  waitingList: ["loadSessionObjects"]
});

XT.StartupTask.create({
  taskName: "loadOpportunitySources",
  task: function() {
    var options = {
      success: enyo.bind(this, "didComplete")
    };
    XM.opportunitySources = new XM.OpportunitySourceCollection();
    XM.opportunitySources.fetch(options);
  },
  waitingList: ["loadSessionObjects"]
});<|MERGE_RESOLUTION|>--- conflicted
+++ resolved
@@ -1,17 +1,3 @@
-
-//new XT.StartupTaskManager();
-//
-//var t1 = new XT.StartupTask({taskName:"task1yo",task:function(){var self=this;setTimeout(function(){self.doComplete();},3000);}});
-//var t2 = new XT.StartupTask({taskName:"task2yo",waitingList:["task3yo"],task:function(){var self=this;setTimeout(function(){self.doComplete();},2000);}});
-//var t4 = new XT.StartupTask({taskName:"task3yo",waitingList:["task4yo"],task:function(){var self=this;setTimeout(function(){self.doComplete();},4000);}});
-//var t5 = new XT.StartupTask({taskName:"task4yo",waitingList:["task1yo"],task:function(){var self=this;setTimeout(function(){self.doComplete();},1000);}});
-//
-//
-//setTimeout(function() {
-//  //debugger
-//  XT.getStartupManager().start();
-//},1000);
-
 
 XT.StartupTask.create({
   taskName: "loadSessionObjects",
@@ -23,7 +9,6 @@
   }
 });
 
-<<<<<<< HEAD
 XT.StartupTask.create({
   taskName: "loadPriorities",
   task: function() {
@@ -34,26 +19,31 @@
     XM.priorities.fetch(options);
   },
   waitingList: ["loadSessionObjects"]
-=======
-XT.StartupTask.addTask(function() {
-  var options = {};
-  options.id = XT.session.details.username;
-  options.success = function() {
-    XT.StartupTask.taskComplete();
-  };
-  XM.currentUser = new XM.UserAccountInfo();
-  XM.currentUser.fetch(options);
 });
 
-// Crm
-XT.StartupTask.addTask(function() {
-  var options = {};
-  options.success = function() {
-    XT.StartupTask.taskComplete();
-  };
-  XM.priorities = new XM.PriorityCollection();
-  XM.priorities.fetch(options);
->>>>>>> 6197a928
+XT.StartupTask.create({
+  taskName: "loadCurrentUser",
+  task: function() {
+    var options = {
+      success: enyo.bind(this, "didComplete"),
+      id: XT.session.details.username
+    };
+    XM.currentUser = new XM.UserAccountInfo();
+    XM.currentUser.fetch(options);
+  },
+  waitingList: ["loadSessionObjects"]
+});
+
+XT.StartupTask.create({
+  taskName: "loadPriorities",
+  task: function() {
+    var options = {
+      success: enyo.bind(this, "didComplete")
+    };
+    XM.priorities = new XM.PriorityCollection();
+    XM.priorities.fetch(options);
+  },
+  waitingList: ["loadSessionObjects"]
 });
 
 XT.StartupTask.create({
