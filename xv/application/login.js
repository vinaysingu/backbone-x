--- conflicted
+++ resolved
@@ -37,13 +37,7 @@
       var form = XV.loginForm;
       form.$.username.setValue("admin");
       form.$.password.setValue("admin");
-<<<<<<< HEAD
-      //form.$.password.setValue("Assemble!Aurora");
       form.$.organization.setValue("production");
-      //form.$.organization.setValue("aurora");
-=======
-      form.$.organization.setValue("production");
->>>>>>> aa9e008f
     }
   });
   
