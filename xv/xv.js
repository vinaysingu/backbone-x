/*jshint node:true, indent:2, curly:true eqeqeq:true, immed:true, latedef:true, newcap:true, noarg:true,
regexp:true, undef:true, trailing:true, white:true */
/*global XT:true, XV:true, enyo:true, _:true */
(function () {
  //"use strict";

  enyo.kind({
    name: "XV.Util",
    kind: enyo.Component,
    published: {
      workspacePanelDescriptor: null,
      relationTitleFields: {},
      history: []
    },
    create: function () {
      this.inherited(arguments);

      /**
       * This JSON descriptor can easily be stored somewhere else. It doesn't need
       * to be enyo-dependent.
       */
      /**
       * I've thought about getting the workspace code to figure out the
       * appropriate fieldType dynamically (if it's a date object, use DateWidget,
       * etc. But I think this would fail if the field happens to be null.
       */
      this.setWorkspacePanelDescriptor({
        "XM.Account": [
          {
            title: "Account Info",
            fields: [
              { fieldName: "number" },
              { fieldName: "name" },
              { fieldName: "accountType", kind: "XV.AccountTypeDropdown" }
            ]
          },
          {
            title: "Contact",
            fields: [
              // TODO: we can avoid having to specify the model by looking in the
              // *relations* of the model, which will work even if the submodel is null
  //            { fieldName: "primaryContact", fieldType: "relation", modelType: "XM.ContactInfo" }
            ]
          },
          {
            title: "Comments",
            location: "bottom",
            boxType: "grid",
            objectName: "comments",
            customization: {
              disallowEdit: true,
              stampUser: true,
              stampDate: true
            },
            fields: [
              { fieldName: "createdBy" },
              { fieldName: "created", label: "date", kind: "XV.DateWidget" },
              { fieldName: "commentType", label: "type", kind: "XV.CommentTypeDropdown" },
              { fieldName: "text", label: "text" }
            ]
          }
        ],
        "XM.UserAccount": [
          {
            title: "User Account Info",
            fields: [
              { fieldName: "properName" }
            ]
          }
        ],

        "XM.Contact": [
          {
            title: "Contact Info",
            fields: [
              { fieldName: "firstName" },
              { fieldName: "lastName" },
              { fieldName: "jobTitle" },
              { fieldName: "address", fieldType: "address" },
              { fieldName: "phone" },
              { fieldName: "primaryEmail" }
            ]
          },
          {
            title: "Account Info",
            fields: [
              { fieldName: "account", kind: "XV.AccountRelation" }
            ]
          },
          {
            title: "Comments",
            location: "bottom",
            boxType: "grid",
            objectName: "comments",
            modelType: "XM.ContactComment",
            customization: {
              disallowEdit: true,
              stampUser: true,
              stampDate: true
            },
            fields: [
              { fieldName: "createdBy" },
              { fieldName: "created", label: "date", kind: "XV.DateWidget" },
              { fieldName: "commentType", label: "type", kind: "XV.CommentTypeDropdown" },
              { fieldName: "text", label: "text" }
            ]
          }
        ],

        "XM.ToDo": [
          {
            title: "ToDo Info",
            fields: [
              { fieldName: "name" },
              { fieldName: "description" },
              { fieldName: "priority", kind: "XV.PriorityDropdown" },
<<<<<<< HEAD
              { fieldName: "incident", kind: "XV.IncidentRelation" }
=======
              // { fieldName: "incident", fieldType: "relation", modelType: "XM.IncidentInfo" }
>>>>>>> 9f635d8b
            ]
          },
          {
            title: "Schedule",
            fields: [
              { fieldName: "startDate", kind: "XV.DateWidget" },
              { fieldName: "dueDate", kind: "XV.DateWidget" },
              { fieldName: "assignDate", kind: "XV.DateWidget" },
              { fieldName: "completeDate", kind: "XV.DateWidget" }
            ]
          },
          {
            title: "Comments",
            location: "bottom",
            boxType: "grid",
            objectName: "comments",
            modelType: "XM.ToDoComment",
            customization: {
              disallowEdit: true,
              stampUser: true,
              stampDate: true
            },
            fields: [
              { fieldName: "createdBy" },
              { fieldName: "created", label: "date", kind: "XV.DateWidget" },
              { fieldName: "commentType", label: "type", kind: "XV.CommentTypeDropdown" },
              { fieldName: "text", label: "text" }
            ]
          }
        ],

        "XM.Opportunity": [
          {
            title: "Opportunity Info",
            fields: [
              { fieldName: "number" },
              { fieldName: "name" },
              { fieldName: "account", kind: "XV.AccountRelation" },
              { fieldName: "opportunityStage", kind: "XV.OpportunityStageDropdown" },
              { fieldName: "opportunityType", kind: "XV.OpportunityTypeDropdown" },
              { fieldName: "opportunitySource", kind: "XV.OpportunitySourceDropdown" }
            ]
          },
          {
            title: "Schedule",
            fields: [
              { fieldName: "startDate", kind: "XV.DateWidget" },
              { fieldName: "assignDate", kind: "XV.DateWidget" },
              { fieldName: "targetClose", kind: "XV.DateWidget" },
              { fieldName: "actualClose", kind: "XV.DateWidget" }
            ]
          },
          {
            title: "Notes",
            location: "bottom",
            fields: [
              { fieldName: "amount", kind: "XV.Number" },
              { fieldName: "probability", kind: "XV.Number" },
              { fieldName: "notes" }
            ]
          },
          {
            title: "Comments",
            location: "bottom",
            boxType: "grid",
            objectName: "comments",
            modelType: "XM.OpportunityComment",
            customization: {
              disallowEdit: true,
              stampUser: true,
              stampDate: true
            },
            fields: [
              { fieldName: "createdBy" },
              { fieldName: "created", label: "date", kind: "XV.DateWidget" },
              { fieldName: "commentType", label: "type", kind: "XV.CommentTypeDropdown" },
              { fieldName: "text", label: "text" }
            ]
          }
        ],

        "XM.Incident": [
          {
            title: "Incident Info",
            fields: [
              { fieldName: "number" },
              { fieldName: "description" },
              { fieldName: "notes" }
            ]
          },
          {
            title: "Relationships",
            fields: [
              { fieldName: "owner", kind: "XV.UserAccountRelation" },
  //            { fieldName: "contact", fieldType: "relation", modelType: "XM.ContactInfo" },
              { fieldName: "account", kind: "XV.AccountRelation" },
              { fieldName: "item", kind: "XV.ItemRelation" }
            ]
          },
          {
            title: "Status",
            fields: [
              { fieldName: "priority", kind: "XV.PriorityDropdown" }
            ]
          },
          {
            title: "History",
            boxType: "grid",
            objectName: "history",
            modelType: "XM.IncidentHistory", // XXX I could do without these if I could find where to introspect
            location: "bottom",
            customization: {
              disallowEdit: true,
              stampUser: true,
              stampDate: true
            },
            fields: [
              { fieldName: "createdBy" },
              { fieldName: "created", kind: "XV.DateWidget" },
              { fieldName: "description" }
            ]
          },

          {
            title: "Comments",
            location: "bottom",
            boxType: "grid",
            objectName: "comments",
            modelType: "XM.IncidentComment",
            customization: {
              disallowEdit: true,
              stampUser: true,
              stampDate: true
            },
            fields: [
              { fieldName: "createdBy" },
              { fieldName: "created", label: "date", kind: "XV.DateWidget" },
              { fieldName: "commentType", label: "type", kind: "XV.CommentTypeDropdown" },
              { fieldName: "text", label: "text" }
            ]
          }
        ],

        "XM.Project": [
          {
            title: "Project Info",
            fields: [
              { fieldName: "number", placeholder: "Enter the project number" },
              { fieldName: "name" },
              { fieldName: "notes" },
              { fieldName: "status", fieldType: "dropdown", collection: "XM.projectStatuses" }
            ]
          },
          {
            title: "Summary",
            location: "bottom",
            fields: [
              { fieldName: "budgetedHoursTotal", kind: "XV.ReadOnly" },
              { fieldName: "actualHoursTotal", kind: "XV.ReadOnly" },
              { fieldName: "balanceHoursTotal", kind: "XV.ReadOnly" },
              { fieldName: "budgetedExpensesTotal", kind: "XV.ReadOnly" },
              { fieldName: "actualExpensesTotal", kind: "XV.ReadOnly" },
              { fieldName: "balanceExpensesTotal", kind: "XV.ReadOnly" }

            ]
          },
          {
            title: "Schedule",
            fields: [
              { fieldName: "owner", kind: "XV.UserAccountRelation" },
              { fieldName: "assignedTo", kind: "XV.UserAccountRelation" },
              { fieldName: "dueDate", kind: "XV.DateWidget" },
              { fieldName: "assignDate", kind: "XV.DateWidget" },
              { fieldName: "startDate", kind: "XV.DateWidget" },
              { fieldName: "completeDate", kind: "XV.DateWidget" }
            ]
          },
          {
            title: "Tasks",
            location: "bottom",
            boxType: "grid",
            objectName: "tasks",
            modelType: "XM.ProjectTask",
            fields: [
              { label: "number", fieldName: "number", width: "120" },
              { label: "name", fieldName: "name", width: "120" },
              { label: "notes", fieldName: "notes", width: "220" },
              { fieldName: "dueDate", kind: "XV.DateWidget", width: "100" },
              { label: "actualHours", fieldName: "actualHours", fieldType: "number", width: "40" },
              { label: "actualExpenses", fieldName: "actualExpenses", fieldType: "number", width: "40" }
            ]
          },
          {
            title: "Comments",
            location: "bottom",
            boxType: "grid",
            objectName: "comments",
            modelType: "XM.ProjectComment",
            customization: {
              disallowEdit: true,
              stampUser: true,
              stampDate: true
            },
            fields: [
              { fieldName: "createdBy" },
              { fieldName: "created", label: "date", kind: "XV.DateWidget" },
              { fieldName: "commentType", label: "type", kind: "XV.CommentTypeDropdown" },
              { fieldName: "text", label: "text" }
            ]
          }
        ],

        "XM.Honorific": [
          {
            title: "Honorific Info",
            fields: [
              { fieldName: "code" }
            ]
          }
        ],

        "XM.State": [
          {
            title: "State Info",
            fields: [
              { fieldName: "abbreviation" },
              { fieldName: "name" }
            ]
          }
        ],

        "XM.Country": [
          {
            title: "Country Info",
            fields: [
              { fieldName: "abbreviation" },
              { fieldName: "name" }
            ]
          },
          {
            title: "Currency Info",
            fields: [
              { fieldName: "currencyAbbreviation" },
              { fieldName: "currencyName" },
              { fieldName: "currencyNumber" },
              { fieldName: "currencySymbol" }
            ]
          }
        ],

        "XM.IncidentCategory": [
          {
            title: "Info",
            fields: [
              { fieldName: "name" },
              { fieldName: "description" },
              { fieldName: "order", fieldType: "number" }
            ]
          }
        ],
        "XM.IncidentResolution": [
          {
            title: "Info",
            fields: [
              { fieldName: "name" },
              { fieldName: "description" },
              { fieldName: "order", fieldType: "number" }
            ]
          }
        ],
        "XM.IncidentSeverity": [
          {
            title: "Info",
            fields: [
              { fieldName: "name" },
              { fieldName: "description" },
              { fieldName: "order", fieldType: "number" }
            ]
          }
        ],
        "XM.Priority": [
          {
            title: "Info",
            fields: [
              { fieldName: "name" },
              { fieldName: "description" },
              { fieldName: "order", fieldType: "number" }
            ]
          }
        ],
        "XM.OpportunitySource": [
          {
            title: "Info",
            fields: [
              { fieldName: "name" },
              { fieldName: "description" }
            ]
          }
        ],
        "XM.OpportunityStage": [
          {
            title: "Info",
            fields: [
              { fieldName: "name" },
              { fieldName: "description" }
            ]
          }
        ],
        "XM.OpportunityType": [
          {
            title: "Info",
            fields: [
              { fieldName: "name" },
              { fieldName: "description" }
            ]
          }
        ],



      });
    },
    getFieldType: function (value) {
      if (!value) {
        return "onyx.Input";
      } else if (value === 'number') {
        return "XV.NumberWidget";
      } else if (value === 'dropdown') {
        return "XV.DropdownWidget";
      } else if (value === 'grid') {
        return "XV.GridWidget";
      } else if (value === 'comments') {
        return "XV.CommentsWidget";
      } else if (value === 'address') {
        return "XV.AddressWidget";
      }
    },
    /**
     * Removes all the children from a parent object. This is a simple utility function.
     */
    removeAllChildren: function (parent) {
      // It's necessary to save the length into a variable or else the loop ends
      // prematurely. It's also necessary to delete the children always from the
      // 0 spot and not the i spot, because the target moves as you delete.
      var childrenCount = parent.children.length;
      for (var i = 0; i < childrenCount; i++) {
        parent.removeChild(parent.children[0]);
      }
    },
    /**
     * Removes all the components, controls, and children from a parent object.
     * This is a simple utility function.
     */
    removeAll: function (parent) {
      // It's necessary to save the length into a variable or else the loop ends
      // prematurely. It's also necessary to delete the children always from the
      // 0 spot and not the i spot, because the target moves as you delete.
      var controlCount = parent.controls.length,
        i;
      for (i = 0; i < controlCount; i++) {
        parent.removeControl(parent.controls[0]);
      }
      var childrenCount = parent.children.length;
      for (i = 0; i < childrenCount; i++) {
        parent.removeChild(parent.children[0]);
      }
    },

    // XXX this is all very magical
    // TODO: this doesn't need to be in XV, as it's not enyo-specific
    formatModelName: function (modelType) {
      return this.infoToMasterModelName(this.stripModelNamePrefix(modelType));
    },
    infoToMasterModelName: function (model) {
      if (model && model.indexOf("Info") >= 0) {
        model = model.substring(0, model.length - 4);
      }
      return model;
    },
    stripModelNamePrefix: function (model) {
      if (model && model.indexOf("XM") >= 0) {
        model = model.substring(3);
      }
      return model;
    }

  });

  XV.util = new XV.Util();

}());
<|MERGE_RESOLUTION|>--- conflicted
+++ resolved
@@ -114,11 +114,7 @@
               { fieldName: "name" },
               { fieldName: "description" },
               { fieldName: "priority", kind: "XV.PriorityDropdown" },
-<<<<<<< HEAD
               { fieldName: "incident", kind: "XV.IncidentRelation" }
-=======
-              // { fieldName: "incident", fieldType: "relation", modelType: "XM.IncidentInfo" }
->>>>>>> 9f635d8b
             ]
           },
           {
