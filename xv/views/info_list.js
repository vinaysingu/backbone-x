/*jshint bitwise:true, indent:2, curly:true eqeqeq:true, immed:true,
latedef:true, newcap:true, noarg:true, regexp:true, undef:true,
trailing:true white:true*/
/*global XT:true, XM:true, _:true, enyo:true, Globalize:true*/

(function () {

  // ..........................................................
  // BASE CLASSES
  //

  enyo.kind({
    name: "XV.InfoList",
    kind: "Panels",
    classes: "xt-info-list",
    draggable: false,
    components: [
      { name: "loader", classes: "xt-info-list-loader", content: "Loading content..." },
      { name: "error", classes: "xt-info-list-error", content: "There was an error" },
      { name: "list", kind: "XV.InfoListPrivate" }
    ],
    published: {
      collection: null,
      rowClass: "",
      query: null
    },
    collectionChanged: function () {
      var col = this.getCollection(),
        Klass;

      // Change string to an object if necessary
      if (typeof col === 'string') {
        Klass = XT.getObjectByName(col);
        col = this.collection = new Klass();
      }

      if (!col) {
        this.setIndex(1);
        return;
      }

      // bind the change event to our handler
      col.bind("change", enyo.bind(this, "_collectionChanged", col));
    },
    _collectionChanged: function (collection) {
      this.log();
    },
    _collectionFetchSuccess: function () {
      this.log();
      this.waterfall("onCollectionUpdated");
    },
    _collectionFetchError: function () {
      this.log();
    },
    create: function () {
      this.inherited(arguments);
      this.rowClassChanged();
      this.collectionChanged();
    },
    rowClassChanged: function () {
      // need to pass down some information to the list
      this.$.list.setRowClass(this.getRowClass());
    },
    showingChanged: function () {
      this.inherited(arguments);
      this.log(this.name, this.showing, this);
    },
<<<<<<< HEAD
    fetch: function () {
      var col = this.getCollection(),
       query = this.getQuery();

      // attempt to fetch (if not already fetched) and handle the
      // various states appropriately
      col.fetch({
        success: enyo.bind(this, "_collectionFetchSuccess"),
=======
    fetch: function (options) {
      var that = this,
        col = this.getCollection(),
        query = this.getQuery(),
        success;
      options = options ? _.clone(options) : {};
      success = options.success;
      _.extend(options, {
        success: function (resp, status, xhr) {
          that._collectionFetchSuccess(resp, status, xhr);
          if (success) { success(resp, status, xhr); }
        },
>>>>>>> ee070920
        error: enyo.bind(this, "_collectionFetchError"),
        query: query
      });
      // attempt to fetch (if not already fetching) and handle the
      // various states appropriately
      col.fetch(options);
    }
  });

  enyo.kind({
    name: "XV.InfoListPrivate",
    kind: "List",
    classes: "xt-info-list-private",
    published: {
      rowClass: ""
    },
    handlers: {
      onSetupItem: "setupRow",
      onCollectionUpdated: "collectionUpdated"
    },
    collectionUpdated: function () {
<<<<<<< HEAD
      var col = this.parent.getCollection();

      // take the properties as necessary...
      this.setCount(col.length);
      this.reset();

=======
      var col = this.parent.getCollection(),
        offset = this.parent.getQuery().rowOffset || 0;
    
      // take the properties as necessary...
      this.setCount(col.length);
      if (offset) { this.refresh(); } else { this.reset(); }
    
>>>>>>> ee070920
      // if we updated, let the parent know we want to be
      // visible now
      this.parent.setIndex(2);
    },
    rowClassChanged: function () {
      //this.log(this.owner.name);

      var rowClass = this.getRowClass();
      var component;
      var item;

      if (rowClass) {
        if (XT.getObjectByName(rowClass)) {

          component = {
            name: "item",
            kind: rowClass
          };

          item = this.$.item;
          if (item) {
            this.removeComponent(item);
            item.destroy();
          }

          this.createComponent(component);
        }
      }
    },
    setupRow: function (inSender, inEvent) {
      //this.log(this.owner.name, this.owner.showing, this);

      var col = this.parent.getCollection();
      var row = this.$.item;
      var idx = inEvent.index;
      var mod = col.models[idx];

      // as the rows need to be rendered, we proxy the data to their
      // render function if they have it, otherwise, we skip
      if (row && row.renderModel) {
        row.renderModel(mod);
      }
    }

  });

  enyo.kind({
    name: "XV.InfoListRow",
    classes: "xt-info-list-row",
    published: {
      leftColumn: [],
      rightColumn: []
    },
    events: {
      onInfoListRowTapped: ""
    },
    create: function () {
      this.inherited(arguments);

      var lcs = this.getLeftColumn();
      var rcs = this.getRightColumn();
      var lc;
      var rc;

      lc = this.createComponent({
        name: "leftColumn",
        kind: "XV.InfoListRowColumn",
        structure: lcs
      });

      rc = this.createComponent({
        name: "rightColumn",
        kind: "XV.InfoListRowColumn",
        structure: rcs
      });
    },
    renderModel: function (model) {
      // TEMPORARY IMPLEMENTATION

      //this.log(model);

      var $ = this.$;
      var elem;
      var idx;
      var view;
      var parts;
      var curr;
      var formatter;

      for (elem in $) {
        if ($.hasOwnProperty(elem)) {
          view = $[elem];
          if (view.isLabel) {
            continue;
          }
          if (elem.indexOf('.') > -1) {
            parts = elem.split('.');
            idx = 0;
            curr = model;
            for (; idx < parts.length; ++idx) {
              curr = curr.getValue(parts[idx]);
              if (curr && curr instanceof Date) {
                break;
              } else if (curr && typeof curr === "object") {

              } else if (typeof curr === "string") {
                break;
              } else {
                curr = "";
                break;
              }
            }
            view.setContent(curr);
          } else {
            curr = model.getValue(elem);
          }
          if (view.formatter) {
            formatter = this[view.formatter];

            if (formatter && formatter instanceof Function) {
              curr = formatter(curr, model, view);
            }
          }
          if (curr && curr instanceof Date) {
            curr = Globalize.format(curr, 'd');
          }
          view.setContent(curr || view.placeholder || "");
          if (curr) {
            view.removeClass("empty");
          } else {
            view.addClass("empty");
          }
        }
      }
    },
    tap: function (inSender, inEvent) {
      this.doInfoListRowTapped(inEvent);
    }

  });

  enyo.kind({
    name: "XV.InfoListRowColumn",
    classes: "xt-info-list-row-column",
    published: {
      structure: null
    },
    create: function () {
      this.inherited(arguments);

      var str = this.getStructure();
      var idx = 0;
      var elem;
      var curr = this;
      var ccfa = enyo.bind(this, "createComponentFromArray", this.owner);
      var ccfo = enyo.bind(this, "createComponentFromObject", this.owner);

      for (; idx < str.length; ++idx) {
        elem = str[idx];
        if (elem instanceof Array) {
          curr = ccfa(curr, elem);
        } else if (typeof elem === "object") {
          ccfo(curr, elem);
        }
      }
    },
    createComponentFromArray: function (inOwner, inComponent, inElement) {
      var curr = inComponent;
      var elems = inElement;

      //console.log("found array", inComponent, inElement);


      // TODO: this could be handled in much better ways...
      var width = elems.shift().width;

      var idx = 0;
      var elem;
      var ret;

      if (curr.kind !== "InfoListBasicColumn") {

        //console.log("creating new basic column");

        ret = curr;

        curr = curr.createComponent({
          kind: "XV.InfoListBasicColumn",
          style: "width:" + width + "px;"
        });
      }

      //console.log("begin");

      for (; idx < elems.length; ++idx) {

        //console.log(elems[idx]);

        elem = elems[idx];
        if (elem instanceof Array) {
          curr = this.createComponentFromArray(inOwner, curr, elem, elems.length);
        } else if (typeof elem === "object") {
          this.createComponentFromObject(inOwner, curr, elem);
        }
      }

      //console.log("end");

      return ret;
    },
    createComponentFromObject: function (inOwner, inComponent, inElement) {
      var curr = inComponent;
      var elem = inElement;

      //console.log("CREATECOMPONENTFROMOBJECT", elem);

      curr = curr.createComponent({
        kind: "XV.InfoListBasicCell"
      }, elem);

      if (!inOwner.$[elem.name]) {
        inOwner.$[elem.name] = curr;
      }
    }
  });

  enyo.kind({
    name: "XV.InfoListBasicRow",
    classes: "xt-info-list-basic-row"
  });

  enyo.kind({
    name: "XV.InfoListBasicColumn",
    classes: "xt-info-list-basic-column"
  });

  enyo.kind({
    name: "XV.InfoListBasicCell",
    classes: "xt-info-list-basic-cell"
  });

  // ..........................................................
  // ACCOUNT
  //

  enyo.kind({
    name: "XV.AccountInfoList",
    kind: "XV.InfoList",
    published: {
      label: "_accounts".loc(),
      collection: "XM.AccountInfoCollection",
      query: {orderBy: [{ attribute: 'number' }] },
      rowClass: "XV.AccountInfoCollectionRow"
    }
  });

  enyo.kind({
    name: "XV.AccountInfoCollectionRow",
    kind: "XV.InfoListRow",
    leftColumn: [
      [
        { width: 160 },
        { name: "number", classes: "cell-key account-number" },
        { name: "name", classes: "account-name", placeholder: "_noJobTitle".loc() }
      ],
      [
        { width: 160 },
        { name: "primaryContact.phone",
            classes: "cell-align-right account-primaryContact-phone" },
        { name: "primaryContact.primaryEmail",
            classes: "cell-align-right account-primaryContact-primaryEmail" }
      ]
    ],
    rightColumn: [
      [
        { width: 320 },
        { name: "primaryContact.name",
            classes: "cell-italic account-primaryContact-name",
            placeholder: "_noContact".loc() },
        { name: "primaryContact.address.formatShort",
            classes: "account-primaryContact-address" }
      ]
    ]
  });

  // ..........................................................
  // CONTACT
  //

  enyo.kind({
    name: "XV.ContactInfoList",
    kind: "XV.InfoList",
    published: {
      label: "_contacts".loc(),
      collection: "XM.ContactInfoCollection",
      query: {orderBy: [{
        attribute: 'lastName'
      }, {
        attribute: 'firstName'
      }]},
      rowClass: "XV.ContactInfoCollectionRow"
    }
  });

  enyo.kind({
    name: "XV.ContactInfoCollectionRow",
    kind: "XV.InfoListRow",
    leftColumn: [
      [
        { width: 160 },
        { name: "name", classes: "cell-key contact-name" },
        { name: "jobTitle", classes: "contact-job-title",
            placeholder: "_noJobTitle".loc() }
      ],
      [
        { width: 160 },
        { name: "phone", classes: "cell-align-right contact-phone" },
        { name: "primaryEmail", classes: "cell-align-right contact-email" }
      ]
    ],
    rightColumn: [
      [
        { width: 320 },
        { name: "account.name", classes: "cell-italic contact-account-name",
            placeholder: "_noAccountName".loc() },
        { name: "address.formatShort", classes: "contact-account-name" }
      ]
    ]
  });

  // ..........................................................
  // INCIDENT
  //

  enyo.kind({
    name: "XV.IncidentInfoList",
    kind: "XV.InfoList",
    published: {
      label: "_incidents".loc(),
      collection: "XM.IncidentInfoCollection",
      rowClass: "XV.IncidentInfoCollectionRow"
    }
  });

  enyo.kind({
    name: "XV.IncidentInfoCollectionRow",
    kind: "XV.InfoListRow",
    leftColumn: [
      [
        { width: 245 },
        { name: "number", classes: "cell-key incident-number" },
        { name: "description", classes: "cell incident-description" }
      ],
      [
        { width: 75 },
        { name: "updated", classes: "cell-align-right incident-updated",
           formatter: "formatDate" }
      ]
    ],
    rightColumn: [
      [
        { width: 165 },
        { name: "account.name", classes: "cell-italic incident-account-name" },
        { name: "contact.getName", classes: "incident-contact-name" }
      ],
      [
        { width: 75 },
        { name: "getIncidentStatusString", classes: "incident-status" },
        { name: "owner.username", classes: "incident-owner-username" }
      ],
      [
        { width: 75 },
        { name: "priority.name", classes: "incident-priority",
           placeholder: "_noPriority".loc() },
        { name: "category.name", classes: "incident-category",
           placeholder: "_noCategory".loc() }
      ]
    ],
    formatDate: function (content, model, view) {
      var today = new Date();
      if (XT.date.compareDate(content, today)) {
        view.removeClass("bold");
      } else {
        view.addClass("bold");
      }
      return content;
    }
  });

  // ..........................................................
  // OPPORTUNITY
  //

  enyo.kind({
    name: "XV.OpportunityInfoList",
    kind: "XV.InfoList",
    published: {
      collection: "XM.OpportunityInfoCollection",
      label: "_opportunities".loc(),
      rowClass: "XV.OpportunityInfoCollectionRow"
    }
  });

  enyo.kind({
    name: "XV.OpportunityInfoCollectionRow",
    kind: "XV.InfoListRow",
    leftColumn: [
      [
        { width: 200 },
        { name: "number", classes: "cell-key opportunity-number" },
        { name: "name", classes: "opportunity-description" }
      ],
      [
        { width: 120 },
        { name: "targetClose", classes: "cell-align-right",
            formatter: "formatTargetClose",
            placeholder: "_noCloseTarget".loc() }
      ]
    ],
    rightColumn: [
      [
        { width: 165 },
        { name: "account.name", classes: "cell-italic opportunity-account-name" },
        { name: "contact.getName", classes: "opportunity-contact-name",
           placeholder: "_noContact".loc() }
      ],
      [
        { width: 75 },
        { name: "opportunityStage.name", classes: "opportunity-opportunityStage-name",
            placeholder: "_noStage".loc() },
        { name: "owner.username", classes: "opportunity-owner-username" }
      ],
      [
        { width: 75 },
        { name: "priority.name", classes: "opportunity-priority-name",
            placeholder: "_noPriority".loc() },
        { name: "opportunityType.name", classes: "opportunity-opportunityType-name",
            placeholder: "_noType".loc() }
      ]
    ],
    formatTargetClose: function (content, model, view) {
      var today = new Date();
      if (model.get('isActive') &&
          content && XT.date.compareDate(content, today) < 1) {
        view.addClass("error");
      } else {
        view.removeClass("error");
      }
      return content;
    }
  });

  // ..........................................................
  // PROJECT
  //

  enyo.kind({
    name: "XV.ProjectInfoList",
    kind: "XV.InfoList",
    published: {
      label: "_projects".loc(),
      collection: "XM.ProjectInfoCollection",
      query: {orderBy: [{ attribute: 'number' }] },
      rowClass: "XV.ProjectInfoCollectionRow"
    }
  });

  enyo.kind({
    name: "XV.ProjectInfoCollectionRow",
    kind: "XV.InfoListRow",
    leftColumn: [
      [
        { width: 200 },
        { name: "number", classes: "cell-key project-number" },
        { name: "name", classes: "project-name" },
        { name: "account.name", classes: "project-account-name" }
      ],
      [
        { width: 120 },
        { name: "dueDate", classes: "cell-align-right project-due-date",
            formatter: "formatDueDate" }
      ]
    ],
    rightColumn: [
      [
        { width: 70 },
        { name: "getProjectStatusString", classes: "project-status" },
        { name: "owner.username", classes: "project-owner-username" }
      ],
      [
        { width: 70 },
        { content: "budgeted:", style: "text-align: right;", isLabel: true },
        { content: "actual:", style: "text-align: right;", isLabel: true },
        { content: "balance:", style: "text-align: right;", isLabel: true }
      ],
      [
        { width: 80 },
        { name: "budgetedExpenses",
            classes: "cell-align-right project-budgeted-expenses",
            formatter: "formatExpenses" },
        { name: "actualExpenses",
            classes: "cell-align-right project-actual-expenses",
            formatter: "formatExpenses" },
        { name: "balanceExpenses",
            classes: "cell-align-right project-balance-expenses",
            formatter: "formatExpenses" }
      ],
      [
        { width: 80 },
        { name: "budgetedHours",
            classes: "cell-align-right project-budgeted-hours",
            formatter: "formatHours" },
        { name: "actualHours",
            classes: "cell-align-right project-actual-hours",
            formatter: "formatHours" },
        { name: "balanceHours",
            classes: "cell-align-right project-balance-hours",
            formatter: "formatHours" }
      ]
    ],
    formatDueDate: function (content, model, view) {
      var today = new Date(),
        K = XM.Project;
      if (model.get('status') !== K.COMPLETED &&
          XT.date.compareDate(content, today) < 1) {
        view.addClass("error");
      } else {
        view.removeClass("error");
      }
      return content;
    },
    formatHours: function (content, model, view) {
      return Globalize.format(content, "n" + 2) + " " + "_hrs".loc();
    },
    formatExpenses: function (content, model, view) {
      return Globalize.format(content, "c" + XT.MONEY_SCALE);
    }
  });

  // ..........................................................
  // TO DO
  //

  enyo.kind({
    name: "XV.ToDoInfoList",
    kind: "XV.InfoList",
    published: {
      label: "_toDos".loc(),
      collection: "XM.ToDoInfoCollection",
      rowClass: "XV.ToDoInfoCollectionRow"
    }
  });

  enyo.kind({
    name: "XV.ToDoInfoCollectionRow",
    kind: "XV.InfoListRow",
    leftColumn: [
      [
        { width: 245 },
        { name: "name", classes: "cell-key toDo-name" },
        { name: "description", classes: "cell toDo-description" }
      ],
      [
        { width: 75 },
        { name: "dueDate", classes: "cell-align-right toDo-dueDate",
            formatter: "formatDueDate" }
      ]
    ],
    rightColumn: [
      [
        { width: 165 },
        { name: "account.name", classes: "cell-italic toDo-account-name",
            placeholder: "_noAccountName".loc() },
        { name: "contact.getName", classes: "toDo-contact-name" }
      ],
      [
        { width: 75 },
        { name: "getToDoStatusString", classes: "toDo-status" },
        { name: "assignedTo.username", classes: "toDo-assignedTo-username" }
      ],
      [
        { width: 75 },
        { name: "priority.name", classes: "toDo-priority",
            placeholder: "_noPriority".loc() }
      ]
    ],
    formatDueDate: function (content, model, view) {
      var today = new Date(),
        K = XM.ToDo;
      if (model.get('status') !== K.COMPLETED &&
          XT.date.compareDate(content, today) < 1) {
        view.addClass("error");
      } else {
        view.removeClass("error");
      }
      return content;
    }
  });

  // ..........................................................
  // USER ACCOUNT
  //

  enyo.kind({
    name: "XV.UserAccountInfoList",
    kind: "XV.InfoList",
    published: {
      label: "_userAccounts".loc(),
      collection: "XM.UserAccountInfoCollection",
      query: {orderBy: [{ attribute: 'username' }] },
      rowClass: "XV.UserAccountInfoCollectionRow"
    }
  });

  enyo.kind({
    name: "XV.UserAccountInfoCollectionRow",
    kind: "XV.InfoListRow",
    leftColumn: [
      [
        { width: 160 },
        { name: "username", classes: "cell-key user-account-username" }
      ],
      [
        { width: 160 },
        { name: "propername", classes: "user-account-proper-name"  }
      ]
    ],
    rightColumn: [
      [
        { width: 320 },
        { name: "isActive", classes: "cell-align-right user-account-active",
          formatter: "formatActive" }
      ]
    ],
    formatActive: function (content) {
      return content ? "_active".loc() : "";
    }
  });

}());<|MERGE_RESOLUTION|>--- conflicted
+++ resolved
@@ -1,14 +1,14 @@
 /*jshint bitwise:true, indent:2, curly:true eqeqeq:true, immed:true,
-latedef:true, newcap:true, noarg:true, regexp:true, undef:true,
+latedef:true, newcap:true, noarg:true, regexp:true, undef:true, 
 trailing:true white:true*/
 /*global XT:true, XM:true, _:true, enyo:true, Globalize:true*/
 
 (function () {
-
+  
   // ..........................................................
   // BASE CLASSES
   //
-
+  
   enyo.kind({
     name: "XV.InfoList",
     kind: "Panels",
@@ -27,18 +27,18 @@
     collectionChanged: function () {
       var col = this.getCollection(),
         Klass;
-
+    
       // Change string to an object if necessary
       if (typeof col === 'string') {
         Klass = XT.getObjectByName(col);
         col = this.collection = new Klass();
       }
-
+    
       if (!col) {
         this.setIndex(1);
         return;
       }
-
+    
       // bind the change event to our handler
       col.bind("change", enyo.bind(this, "_collectionChanged", col));
     },
@@ -65,16 +65,6 @@
       this.inherited(arguments);
       this.log(this.name, this.showing, this);
     },
-<<<<<<< HEAD
-    fetch: function () {
-      var col = this.getCollection(),
-       query = this.getQuery();
-
-      // attempt to fetch (if not already fetched) and handle the
-      // various states appropriately
-      col.fetch({
-        success: enyo.bind(this, "_collectionFetchSuccess"),
-=======
     fetch: function (options) {
       var that = this,
         col = this.getCollection(),
@@ -87,7 +77,6 @@
           that._collectionFetchSuccess(resp, status, xhr);
           if (success) { success(resp, status, xhr); }
         },
->>>>>>> ee070920
         error: enyo.bind(this, "_collectionFetchError"),
         query: query
       });
@@ -109,14 +98,6 @@
       onCollectionUpdated: "collectionUpdated"
     },
     collectionUpdated: function () {
-<<<<<<< HEAD
-      var col = this.parent.getCollection();
-
-      // take the properties as necessary...
-      this.setCount(col.length);
-      this.reset();
-
-=======
       var col = this.parent.getCollection(),
         offset = this.parent.getQuery().rowOffset || 0;
     
@@ -124,53 +105,52 @@
       this.setCount(col.length);
       if (offset) { this.refresh(); } else { this.reset(); }
     
->>>>>>> ee070920
       // if we updated, let the parent know we want to be
       // visible now
       this.parent.setIndex(2);
     },
     rowClassChanged: function () {
       //this.log(this.owner.name);
-
+    
       var rowClass = this.getRowClass();
       var component;
       var item;
-
+        
       if (rowClass) {
         if (XT.getObjectByName(rowClass)) {
-
+        
           component = {
             name: "item",
             kind: rowClass
           };
-
+        
           item = this.$.item;
           if (item) {
             this.removeComponent(item);
             item.destroy();
           }
-
+        
           this.createComponent(component);
         }
       }
     },
     setupRow: function (inSender, inEvent) {
       //this.log(this.owner.name, this.owner.showing, this);
-
+    
       var col = this.parent.getCollection();
       var row = this.$.item;
       var idx = inEvent.index;
       var mod = col.models[idx];
-
+            
       // as the rows need to be rendered, we proxy the data to their
       // render function if they have it, otherwise, we skip
       if (row && row.renderModel) {
         row.renderModel(mod);
       }
     }
-
-  });
-
+  
+  });
+  
   enyo.kind({
     name: "XV.InfoListRow",
     classes: "xt-info-list-row",
@@ -243,7 +223,7 @@
           }
           if (view.formatter) {
             formatter = this[view.formatter];
-
+                    
             if (formatter && formatter instanceof Function) {
               curr = formatter(curr, model, view);
             }
@@ -365,11 +345,11 @@
     name: "XV.InfoListBasicCell",
     classes: "xt-info-list-basic-cell"
   });
-
+  
   // ..........................................................
   // ACCOUNT
   //
-
+  
   enyo.kind({
     name: "XV.AccountInfoList",
     kind: "XV.InfoList",
@@ -409,11 +389,11 @@
       ]
     ]
   });
-
+  
   // ..........................................................
   // CONTACT
   //
-
+  
   enyo.kind({
     name: "XV.ContactInfoList",
     kind: "XV.InfoList",
@@ -454,11 +434,11 @@
       ]
     ]
   });
-
+  
   // ..........................................................
   // INCIDENT
   //
-
+  
   enyo.kind({
     name: "XV.IncidentInfoList",
     kind: "XV.InfoList",
@@ -513,11 +493,11 @@
       return content;
     }
   });
-
+  
   // ..........................................................
   // OPPORTUNITY
   //
-
+  
   enyo.kind({
     name: "XV.OpportunityInfoList",
     kind: "XV.InfoList",
@@ -576,11 +556,11 @@
       return content;
     }
   });
-
+  
   // ..........................................................
   // PROJECT
   //
-
+  
   enyo.kind({
     name: "XV.ProjectInfoList",
     kind: "XV.InfoList",
@@ -663,11 +643,11 @@
       return Globalize.format(content, "c" + XT.MONEY_SCALE);
     }
   });
-
+  
   // ..........................................................
   // TO DO
   //
-
+  
   enyo.kind({
     name: "XV.ToDoInfoList",
     kind: "XV.InfoList",
@@ -723,11 +703,11 @@
       return content;
     }
   });
-
+  
   // ..........................................................
   // USER ACCOUNT
   //
-
+  
   enyo.kind({
     name: "XV.UserAccountInfoList",
     kind: "XV.InfoList",
@@ -763,5 +743,5 @@
       return content ? "_active".loc() : "";
     }
   });
-
+  
 }());