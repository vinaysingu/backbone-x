/*jshint bitwise:true, indent:2, curly:true eqeqeq:true, immed:true,
latedef:true, newcap:true, noarg:true, regexp:true, undef:true,
trailing:true white:true*/
/*global XV:true, Backbone:true, enyo:true, XT:true */

(function () {

  enyo.kind({
      name: "XV.WorkspacePanels",
      kind: "FittableRows",
      realtimeFit: true,
      wrap: false,
      classes: "panels enyo-border-box",
      published: {
        modelType: ""
      },
      events: {
        onFieldChanged: ""
      },
      components: [
        { kind: "Panels", name: "topPanel", style: "height: 300px;", arrangerKind: "CarouselArranger"},
        { kind: "Panels", fit: true, name: "bottomPanel", arrangerKind: "CarouselArranger"}
      ],
      /**
       * Set the layout of the workspace as soon as we know what the model is.
       * The layout is determined by the XV.WorkspacePanelDescriptor variable
       * in XT/foundation.js. This function is very much a work in progress. It
       * will have to accommodate every kind of input type.
       *
       */
      modelTypeChanged: function () {
<<<<<<< HEAD
=======

        /**
         * Start by clearing out all of the panels
         */

        // XXX I've copied and pasted this code now 3 times. Refactor to use
        // a single static method. But where to put it?
        var i;
        // Clear out the panels
        var topPanel = this.$.topPanel; // just for re-use

        // It's necessary to save the length into a variable or else the loop ends
        // prematurely. It's also necessary to delete the children always from the
        // 0 spot and not the i spot, because the target moves as you delete.
        var topPanelLength = topPanel.children.length;
        for (i = 0; i < topPanelLength; i++) {
          topPanel.removeChild(this.$.topPanel.children[0]);
        }
        var bottomPanel = this.$.bottomPanel; // just for re-use

        // It's necessary to save the length into a variable or else the loop ends
        // prematurely. It's also necessary to delete the children always from the
        // 0 spot and not the i spot, because the target moves as you delete.
        var bottomPanelLength = bottomPanel.children.length;
        for (i = 0; i < bottomPanelLength; i++) {
          bottomPanel.removeChild(this.$.bottomPanel.children[0]);
        }

>>>>>>> fd162107
        var box, boxRow, iField, iRow, fieldDesc, field, label;
        for (var iBox = 0; iBox < XV.WorkspacePanelDescriptor[this.modelType].length; iBox++) {
          var boxDesc = XV.WorkspacePanelDescriptor[this.modelType][iBox];
          if (boxDesc.boxType) {
            /**
             * Grids are a special case that must be rendered per their own logic.
             * All one-to-many relationships will be rendered as a grid (?)
             */
            box = this.createComponent({
                kind: boxDesc.boxType,
                container: boxDesc.location === 'top' ? this.$.topPanel : this.$.bottomPanel,
                name: boxDesc.title
              });
            box.setDescriptor(boxDesc);
            box.renderWidget();

          } else {
            /**
             * General case: this box is not a grid, it's just a list of labeled fields
             */
            box = this.createComponent({
                kind: "onyx.Groupbox",
                container: boxDesc.location === 'top' ? this.$.topPanel : this.$.bottomPanel,
                style: "height: 250px; width: 400px; background-color: AntiqueWhite; margin-right: 5px;",
                components: [
                  {kind: "onyx.GroupboxHeader", content: boxDesc.title}
                ]
              });
            for (iField = 0; iField < boxDesc.fields.length; iField++) {
              fieldDesc = boxDesc.fields[iField];
              label = fieldDesc.label ? "_" + fieldDesc.label : "_" + fieldDesc.fieldName;
              field = this.createComponent({
                kind: "onyx.InputDecorator",
                style: "font-size: 12px",
                container: box,
                components: [
                  { tag: "b", content: label.loc() + ": ", style: "padding-right: 10px;"}
                ]
              });

              var widget = this.createComponent({
                kind: fieldDesc.fieldType ? fieldDesc.fieldType : "onyx.Input",
                style: "",
                name: fieldDesc.fieldName,
                container: field,
                onchange: "doFieldChanged",
                placeholder: fieldDesc.placeholder ? fieldDesc.placeholder : "Enter " + label.loc()
              });

              /**
               * Used only for DropdownWidgets at the moment. If the descriptor mentions a model
               * type we want to send that down to the widget
               */
              if (fieldDesc.modelType) {
                widget.setModelType(fieldDesc.modelType);
              }
            }
          }
        }
        this.render();
      },
      addControl: function (inControl) {
        this.inherited(arguments);
        var i = this.indexOfControl(inControl);
        inControl.setContent(i);
      },
      /**
       * Scrolls the display to the requested box.
       * @Param {String} name The title of the box to scroll to
       */
      gotoBox: function (name) {
        // fun! we have to find if the box is on the top or bottom,
        // and if so, which index it is. Once we know if it's in the
        // top or the bottom, and which index, it's easy to jump there.

        var topIndex = 0;
        var bottomIndex = 0;
        for (var iBox = 0; iBox < XV.WorkspacePanelDescriptor[this.modelType].length; iBox++) {
          var boxDesc = XV.WorkspacePanelDescriptor[this.modelType][iBox];
          if (boxDesc.title === name && boxDesc.location === 'top') {
            this.$.topPanel.setIndex(topIndex);
            return;
          } else if (boxDesc.title === name && boxDesc.location === 'bottom') {
            this.$.bottomPanel.setIndex(bottomIndex);
            return;
          } else if (boxDesc.location === 'top') {
            topIndex++;
          } else if (boxDesc.location === 'bottom') {
            bottomIndex++;
          }
        }
      },
      updateFields: function (model) {
        // TODO: this is more of a reset-all than an update

        XT.log("update with model: " + model.get("type"));



        //
        // Look through the entire specification...
        //
        for (var iBox = 0; iBox < XV.WorkspacePanelDescriptor[this.modelType].length; iBox++) {
          var boxDesc = XV.WorkspacePanelDescriptor[this.modelType][iBox];
          for (var iField = 0; iField < boxDesc.fields.length; iField++) {
            var fieldDesc = boxDesc.fields[iField];
            var fieldName = boxDesc.fields[iField].fieldName;
            if (fieldName) {
              /**
               * Update the view field with the model value
               */
              if (boxDesc.boxType === 'XV.GridWidget') {
                /**
                 * Don't send just the field over. Send the whole model over
                 */
                this.$[boxDesc.title].setValue(model.getValue(boxDesc.title.toLowerCase()));
                // TODO: toLowerCase is a hackish way to navigate case sensitivity here
              } else {
                /**
                 * Default case: populate the field
                 */
                this.$[fieldName].setValue(model.getValue(fieldName));
              }
            }
          }
        }
      }
    });

  enyo.kind({
      name: "XV.Workspace",
      kind: "Panels",
      classes: "app enyo-unselectable",
      realtimeFit: true,
      arrangerKind: "CollapsingArranger",
      published: {
        modelType: "",
        model: null
      },
      handlers: {
        onFieldChanged: "doFieldChanged",
        onModelUpdate: "doEnableSaveButton"
      },
      components: [

        {kind: "FittableRows", classes: "left", components: [
<<<<<<< HEAD
          {kind: "onyx.Toolbar", components: [
            {name: "workspaceHeader", content: "Thanks for using this workspace."}
=======


          {kind: "onyx.Toolbar", classes: "onyx-menu-toolbar", components: [
            {name: "workspaceHeader" },
            {kind: "onyx.MenuDecorator", components: [
              {content: "_navigation".loc() },
              {kind: "onyx.Tooltip", content: "Tap to open..."},
              {kind: "onyx.Menu", name: "navigationMenu", components: [
                { content: "Dashboard" },
                { content: "CRM" },
                { content: "Billing" }
              ], ontap: "doNavigationSelected" }
            ]}

>>>>>>> fd162107
          ]},
          {
            kind: "Repeater",
            fit: true,
            touch: true,
            onSetupItem: "setupItem",
            name: "menuItems",
            components: [
              { name: "item", classes: "item enyo-border-box", ontap: "itemTap"}
            ]
          }
        ]},
        {kind: "FittableRows", components: [
          {kind: "onyx.Toolbar", components: [
            {content: ""},
            {
              kind: "onyx.Button",
              name: "saveButton",
              disabled: true,
              content: "No Changes",
              classes: "onyx-affirmative",
              onclick: "doPersist"
            }
          ]},
          {kind: "XV.WorkspacePanels", name: "workspacePanels", fit: true}
        ]}
      ],
      create: function () {
        this.inherited(arguments);
      },
      rendered: function () {
        this.inherited(arguments);
      },
      /**
       * The parameters coming in here are different if the sender is an Input
       * or a picker, so we have to be careful when we parse out the appropriate
       * values
       */
      doFieldChanged: function (inSender, inEvent) {
        var prefix, suffix;

<<<<<<< HEAD
        var newValue = inSender.getValue();

        var updateObject = {};
        updateObject[inSender.name] = newValue;
=======
        var newValue = inEvent.getValue() ? inEvent.getValue() : inEvent.getSelected().value;

        var updateObject = {};

        // XXX isn't it strange that inEvent.name is the name of the field that's throwing the
        // event? both inEvent and inSender look like senders here. This is true for Inputs
        // and Pickers
        updateObject[inEvent.name] = newValue;
>>>>>>> fd162107
        this.getModel().set(updateObject);
        this.doEnableSaveButton();
      },
      doEnableSaveButton: function () {
        this.$.saveButton.setContent("Save Changes");
        this.$.saveButton.setDisabled(false);
      },
      doPersist: function () {
        this.getModel().save();
        this.$.saveButton.setContent("Changes Saved");
        this.$.saveButton.setDisabled(true);
      },
      // list
      setupItem: function (inSender, inEvent) {
        var title = XV.WorkspacePanelDescriptor[this.getModelType()][inEvent.index].title;
        inEvent.item.children[0].setContent(title);
        //inEvent.item.children[0].setValue(title);
        //this.$.item.setContent(XV.WorkspacePanelDescriptor[this.getModelType()][inEvent.index].title);
        //this.$.item.addRemoveClass("onyx-selected", inSender.isSelected(inEvent.index));

        return true;
      },
      setWorkspaceList: function () {
        var menuItems = XV.WorkspacePanelDescriptor[this.getModelType()];
        this.$.menuItems.setCount(menuItems.length);
      },
      itemTap: function (inSender, inEvent) {
        var p = XV.WorkspacePanelDescriptor[this.getModelType()][inEvent.index];
        this.$.workspacePanels.gotoBox(p.title);
      },

      /**
       * Accepts the object that tells the workspace what to drill down into.
       * SetOptions is quite generic, because it can be called in a very generic
       * way from the main carousel event handler. Note also that the model parameter
       * doesn't need to be a complete model. It just has to have the appropriate
       * type and guid properties
       */
      setOptions: function (model) {
        //
        // Determine the model that will back this view
        //
        var modelType = model.get ? model.get("type") : model.type;
        // Magic/convention: trip off the word Info to get the heavyweight class
        if (modelType.substring(modelType.length - 4) === "Info") {
          modelType = modelType.substring(0, modelType.length - 4);
        }

        //
        // Setting the model type also renders the workspace. We really can't do
        // that until we know the model type.
        //
        this.setModelType(modelType);
        this.$.workspaceHeader.setContent(modelType);
        this.setWorkspaceList();
        this.$.menuItems.render();
        this.$.workspacePanels.setModelType(modelType);


        //
        // Set up a listener for changes in the model
        //
        var Klass = Backbone.Relational.store.getObjectByName("XM." + modelType);
        var m = new Klass();
        this.setModel(m);
        m.on("change", enyo.bind(this, "modelDidChange"));


        //
        // Fetch the model
        //
<<<<<<< HEAD
        var id = model.get("id");
=======
        var id = model.get ? model.get("guid") : model.guid;
>>>>>>> fd162107
        m.fetch({id: id});
        XT.log("Workspace is fetching " + modelType + " " + id);


      },
      modelDidChange: function (model, value, options) {
        XT.log("Model changed: " + JSON.stringify(model.toJSON()));


        // XXX this gets called for all the relational subobjects
        // as well and we don't really want to deal with those
        // because we've already dealt with them under the master
        // model.
        if (model.get("type") !== this.getModelType()) {
          return;
        }


        /**
         * Save this in the history array. It's necessary to wait until
         * we actually have the model returned so that we can give
         * a nice title to the history item.
         */
        XV.history.push({
          modelType: model.get("type"),
          modelId: model.get("guid"),
          modelName: model.get("name")
        });

        /**
         * Pass this model onto the panels to update
         */
        this.$.workspacePanels.updateFields(model);
      },
      doNavigationSelected: function (inSender, inEvent) {
        var module = inEvent.originator.content.toLowerCase();
        this.bubble(module, {eventName: module});
      }

    });
}());<|MERGE_RESOLUTION|>--- conflicted
+++ resolved
@@ -29,8 +29,6 @@
        *
        */
       modelTypeChanged: function () {
-<<<<<<< HEAD
-=======
 
         /**
          * Start by clearing out all of the panels
@@ -59,7 +57,6 @@
           bottomPanel.removeChild(this.$.bottomPanel.children[0]);
         }
 
->>>>>>> fd162107
         var box, boxRow, iField, iRow, fieldDesc, field, label;
         for (var iBox = 0; iBox < XV.WorkspacePanelDescriptor[this.modelType].length; iBox++) {
           var boxDesc = XV.WorkspacePanelDescriptor[this.modelType][iBox];
@@ -206,10 +203,6 @@
       components: [
 
         {kind: "FittableRows", classes: "left", components: [
-<<<<<<< HEAD
-          {kind: "onyx.Toolbar", components: [
-            {name: "workspaceHeader", content: "Thanks for using this workspace."}
-=======
 
 
           {kind: "onyx.Toolbar", classes: "onyx-menu-toolbar", components: [
@@ -224,7 +217,6 @@
               ], ontap: "doNavigationSelected" }
             ]}
 
->>>>>>> fd162107
           ]},
           {
             kind: "Repeater",
@@ -266,12 +258,6 @@
       doFieldChanged: function (inSender, inEvent) {
         var prefix, suffix;
 
-<<<<<<< HEAD
-        var newValue = inSender.getValue();
-
-        var updateObject = {};
-        updateObject[inSender.name] = newValue;
-=======
         var newValue = inEvent.getValue() ? inEvent.getValue() : inEvent.getSelected().value;
 
         var updateObject = {};
@@ -280,7 +266,6 @@
         // event? both inEvent and inSender look like senders here. This is true for Inputs
         // and Pickers
         updateObject[inEvent.name] = newValue;
->>>>>>> fd162107
         this.getModel().set(updateObject);
         this.doEnableSaveButton();
       },
@@ -352,11 +337,7 @@
         //
         // Fetch the model
         //
-<<<<<<< HEAD
-        var id = model.get("id");
-=======
-        var id = model.get ? model.get("guid") : model.guid;
->>>>>>> fd162107
+        var id = model.id;
         m.fetch({id: id});
         XT.log("Workspace is fetching " + modelType + " " + id);
 
