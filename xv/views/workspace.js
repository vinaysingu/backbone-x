--- conflicted
+++ resolved
@@ -33,21 +33,13 @@
        * in xv/xv.js.
        *
        */
-<<<<<<< HEAD
-      modelTypeChanged: function () {
+      updateLayout: function () {
         var box,
           iField,
           fieldDesc,
           field,
-          label,
-          iBox;
-        for (iBox = 0; iBox < XV.util.getWorkspacePanelDescriptor()[this.modelType].length; iBox++) {
-=======
-      updateLayout: function () {
-
-        var box, boxRow, iField, iRow, fieldDesc, field, label;
+          label;
         for (var iBox = 0; iBox < XV.util.getWorkspacePanelDescriptor()[this.modelType].length; iBox++) {
->>>>>>> d3247b39
           var boxDesc = XV.util.getWorkspacePanelDescriptor()[this.modelType][iBox];
           if (boxDesc.boxType) {
             /**
@@ -411,31 +403,16 @@
         //
         // Fetch the model
         //
-<<<<<<< HEAD
         id = model.id;
-        if (id) {
-          // id exists: pull pre-existing record for edit
-          m = new Klass();
-          this.setModel(m);
-          m.on("statusChange", enyo.bind(this, "modelDidChange"));
-=======
-        var id = model.id;
-        var m = new Klass();
+        m = new Klass();
         this.setModel(m);
         m.on("statusChange", enyo.bind(this, "modelDidChange"));
         if (id) {
           // id exists: pull pre-existing record for edit
->>>>>>> d3247b39
           m.fetch({id: id});
           XT.log("Workspace is fetching " + modelType + " " + id);
         } else {
           // no id: this is a new record
-<<<<<<< HEAD
-          m = new Klass();
-          this.setModel(m);
-          m.on("statusChange", enyo.bind(this, "modelDidChange"));
-=======
->>>>>>> d3247b39
           m.initialize(null, { isNew: true });
           XT.log("Workspace is fetching new " + modelType);
         }
