/*jshint bitwise:true, indent:2, curly:true eqeqeq:true, immed:true,
latedef:true, newcap:true, noarg:true, regexp:true, undef:true,
trailing:true white:true*/
/*global XV:true, XM:true, Backbone:true, enyo:true, XT:true */

(function () {

  /**
   * Manages the main content pane of the workspace. This is implemented
   * as two panels (top and bottom). The code in this kind is general-purpose
   * across all possible workspaces, and so it takes its cues from a JSON
   * descriptor object called XT.WorkspacePanelDescriptor.
   */
  enyo.kind({
<<<<<<< HEAD
    name: "XV.WorkspacePanels",
    kind: "FittableRows",
    realtimeFit: true,
    wrap: false,
    classes: "panels enyo-border-box",
    published: {
      modelType: ""
    },
    events: {
      onFieldChanged: ""
    },
    components: [
      { kind: "Panels", name: "topPanel", style: "height: 300px;", arrangerKind: "CarouselArranger"},
      { kind: "Panels", fit: true, name: "bottomPanel", arrangerKind: "CarouselArranger"}
    ],
    /**
     * Set the layout of the workspace.
     * The layout is determined by the XV.util.getWorkspacePanelDescriptor() variable
     * in xv/xv.js.
     *
     */
    updateLayout: function () {
      var box,
        iField,
        fieldDesc,
        field,
        label;
      for (var iBox = 0; iBox < XV.util.getWorkspacePanelDescriptor()[this.modelType].length; iBox++) {
        var boxDesc = XV.util.getWorkspacePanelDescriptor()[this.modelType][iBox];
        if (boxDesc.boxType) {
          /**
           * Grids are a special case that must be rendered per their own logic.
           * All one-to-many relationships will be rendered as a grid (?)
           */
          box = this.createComponent({
              kind: XV.util.getFieldType(boxDesc.boxType),
              container: boxDesc.location === 'bottom' ? this.$.bottomPanel : this.$.topPanel,
              name: boxDesc.title
            });
          if (boxDesc.customization) {
            box.setCustomization(boxDesc.customization);
          }
          box.setDescriptor(boxDesc);
=======
      name: "XV.WorkspacePanels",
      kind: "FittableRows",
      realtimeFit: true,
      wrap: false,
      classes: "panels enyo-border-box",
      published: {
        modelType: ""
      },
      events: {
        onFieldChanged: ""
      },
      components: [
        { kind: "Panels", name: "topPanel", style: "height: 300px;", arrangerKind: "CarouselArranger"},
        { kind: "Panels", fit: true, name: "bottomPanel", arrangerKind: "CarouselArranger"}
      ],
      /**
       * Set the layout of the workspace.
       * The layout is determined by the XV.util.getWorkspacePanelDescriptor() variable
       * in xv/xv.js.
       *
       */
      updateLayout: function () {
        var box,
          iField,
          fieldDesc,
          field,
          label;
        for (var iBox = 0; iBox < XV.util.getWorkspacePanelDescriptor()[this.modelType].length; iBox++) {
          var boxDesc = XV.util.getWorkspacePanelDescriptor()[this.modelType][iBox];
          if (boxDesc.boxType) {
            /**
             * Grids are a special case that must be rendered per their own logic.
             * All one-to-many relationships will be rendered as a grid (?)
             */
            box = this.createComponent({
                kind: XV.util.getFieldType(boxDesc.boxType),
                container: boxDesc.location === 'bottom' ? this.$.bottomPanel : this.$.topPanel,
                name: boxDesc.title
              });
            if (boxDesc.customization) {
              box.setCustomization(boxDesc.customization);
            }
            box.setDescriptor(boxDesc);

          } else {
            /**
             * General case: this box is not a grid, it's just a list of labeled fields
             */
            box = this.createComponent({
                kind: "onyx.Groupbox",
                container: boxDesc.location === 'bottom' ? this.$.bottomPanel : this.$.topPanel,
                style: "min-height: 250px; width: 400px; background-color: white; margin-right: 5px;",
                components: [
                  {kind: "onyx.GroupboxHeader", content: boxDesc.title}
                ]
              });

            // TODO: Cole makes a convincing case that the widgets should include their
            // own InputDecorator and label
            for (iField = 0; iField < boxDesc.fields.length; iField++) {
              fieldDesc = boxDesc.fields[iField];

              label = fieldDesc.label ? "_" + fieldDesc.label : "_" + fieldDesc.fieldName;
              field = this.createComponent({
                kind: "onyx.InputDecorator",
                style: "font-size: 12px",
                container: box,
                components: [
                /**
                 * This is the label
                 */
                  { tag: "span", content: label.loc() + ": ", style: "padding-right: 10px;"}
                ]
              });

              var widget = this.createComponent({
                kind: fieldDesc.kind || XV.util.getFieldType(fieldDesc.fieldType),
                style: "border: 0px; ",
                name: fieldDesc.fieldName,
                container: field,
                onchange: "doFieldChanged",
                placeholder: fieldDesc.placeholder ? fieldDesc.placeholder : "Enter " + label.loc()
              });
>>>>>>> 65f54df2

        } else {
          /**
           * General case: this box is not a grid, it's just a list of labeled fields
           */
          box = this.createComponent({
              kind: "onyx.Groupbox",
              container: boxDesc.location === 'bottom' ? this.$.bottomPanel : this.$.topPanel,
              style: "min-height: 250px; width: 400px; background-color: white; margin-right: 5px;",
              components: [
                {kind: "onyx.GroupboxHeader", content: boxDesc.title}
              ]
            });

          for (iField = 0; iField < boxDesc.fields.length; iField++) {
            fieldDesc = boxDesc.fields[iField];

            label = fieldDesc.label ? "_" + fieldDesc.label : "_" + fieldDesc.fieldName;
            field = this.createComponent({
              kind: "onyx.InputDecorator",
              style: "font-size: 12px",
              container: box,
              components: [
              /**
               * This is the label
               */
                { tag: "span", content: label.loc() + ": ", style: "padding-right: 10px;"}
              ]
            });

            var widget = this.createComponent({
              kind: XV.util.getFieldType(fieldDesc.fieldType),
              style: "border: 0px; ",
              name: fieldDesc.fieldName,
              container: field,
              onchange: "doFieldChanged",
              placeholder: fieldDesc.placeholder ? fieldDesc.placeholder : "Enter " + label.loc()
            });

            /**
             * Used only for DropdownWidgets at the moment. If the descriptor mentions a model
             * type we want to send that down to the widget
             */
            if (fieldDesc.collection) {
              widget.setCollection(fieldDesc.collection);
            }
          }
        }
      }
      this.render();
    },
    /**
     * Scrolls the display to the requested box.
     * @Param {String} name The title of the box to scroll to
     */
    gotoBox: function (name) {
      // fun! we have to find if the box is on the top or bottom,
      // and if so, which index it is. Once we know if it's in the
      // top or the bottom, and which index, it's easy to jump there.
      var topIndex = 0,
        bottomIndex = 0,
        iBox;
      for (iBox = 0; iBox < XV.util.getWorkspacePanelDescriptor()[this.modelType].length; iBox++) {
        var boxDesc = XV.util.getWorkspacePanelDescriptor()[this.modelType][iBox];

        // Note that if the box location defaults to top if it's left empty in the descriptor
        if (boxDesc.title === name && boxDesc.location === 'bottom') {
          this.$.bottomPanel.setIndex(bottomIndex);
          return;
        } else if (boxDesc.title === name) {
          this.$.topPanel.setIndex(topIndex);
          return;
        } else if (boxDesc.location === 'bottom') {
          bottomIndex++;
        } else {
          topIndex++;
        }
      }
    },
    /**
     * Populates the fields of the workspace with the values from the model
     */
    updateFields: function (model) {
      var that = this,
        iBox,
        iField,
        fieldDesc,
        fieldName,
        fieldValue;
      /**
       * Fields that are computed asynchronously by the model may not be
       * accurate right now, so we have those fields trigger an event when
       * they are set, which we listed for here
       */
      model.on("announcedSet", function (announcedField, announcedValue) {
        that.$[announcedField].setValue(announcedValue);
      });

      XT.log("update with model: " + model.get("type"));

      //
      // Look through the entire specification...
      //
      for (iBox = 0; iBox < XV.util.getWorkspacePanelDescriptor()[this.modelType].length; iBox++) {
        var boxDesc = XV.util.getWorkspacePanelDescriptor()[this.modelType][iBox];

        if (boxDesc.boxType) {
          /**
           * Don't send just the field over. Send the whole collection over
           */
          this.$[boxDesc.title].setValue(model.getValue(boxDesc.objectName));
        } else {
          /**
           * Default case: populate the fields
           */

          for (iField = 0; iField < boxDesc.fields.length; iField++) {
            fieldDesc = boxDesc.fields[iField];
            fieldName = boxDesc.fields[iField].fieldName;
            fieldValue = model.getValue(fieldName) ? model.getValue(fieldName) : "";
            if (fieldName) {
              /**
               * Update the view field with the model value
               */
              this.$[fieldName].setValue(fieldValue);
            }
          }
        }
      }
    }
  });

  enyo.kind({
    name: "XV.Workspace",
    kind: "Panels",
    classes: "app enyo-unselectable",
    realtimeFit: true,
    arrangerKind: "CollapsingArranger",
    showPullout: true,
    published: {
      modelType: "",
      model: null
    },
    events: {
      onModelSave: "",
      onHistoryChanged: ""
    },
    handlers: {
      onFieldChanged: "doFieldChanged",
      onSubmodelUpdate: "doEnableSaveButton"
    },
    components: [

      {kind: "FittableRows", classes: "left", components: [


        {kind: "onyx.Toolbar", classes: "onyx-menu-toolbar", components: [
          {name: "workspaceHeader" },
          {kind: "onyx.MenuDecorator", components: [
            {content: "_navigation".loc() },
            {kind: "onyx.Tooltip", content: "Tap to open..."},
            {kind: "onyx.Menu", name: "navigationMenu", components: [
              { content: "Dashboard" },
              { content: "CRM" },
              { content: "Billing" }
            ], ontap: "doNavigationSelected" }
          ]}

        ]},
        {
          kind: "Repeater",
          fit: true,
          touch: true,
          onSetupItem: "setupItem",
          name: "menuItems",
          components: [
            { name: "item", classes: "item enyo-border-box", ontap: "itemTap"}
          ]
        }
      ]},
      {kind: "FittableRows", components: [
        {kind: "onyx.Toolbar", components: [
          {content: ""},
          {
            kind: "onyx.Button",
            name: "saveButton",
            disabled: true,
            content: "No Changes",
            classes: "onyx-affirmative",
            onclick: "doPersist"
          }
        ]},
        {kind: "XV.WorkspacePanels", name: "workspacePanels", fit: true},
        {
          name: "exitWarningPopup",
          classes: "onyx-sample-popup",
          kind: "onyx.Popup",
          centered: true,
          modal: true,
          floating: true,
          onShow: "popupShown",
          onHide: "popupHidden",
          components: [
            { content: "You have unsaved changes. Are you sure you want to leave?" },
            { tag: "br"},
            { kind: "onyx.Button", content: "Leave without saving", ontap: "forceExit" },
            { kind: "onyx.Button", content: "Save and leave", ontap: "saveAndLeave" },
            { kind: "onyx.Button", content: "Don't leave", ontap: "closeExitWarningPopup" }

          ]
        }
      ]}
    ],
    create: function () {
      this.inherited(arguments);
    },
    rendered: function () {
      this.inherited(arguments);
    },
    /**
     * Update the model from changes to the UI. The interaction is handled here
     * and not in the widgets, which themselves are unaware of the model.
     * Exception: GridWidgets manage their own model, so those updates are not
     * performed here. The parameters coming in here are different if the sender
     * is an Input or a picker or a relational widget, so we have to be careful
     * when we parse out the appropriate values.
     * FIXME: If you click the persist button before a changed field is blurred,
     * then the change will not be persisted, as this function might not
     * be executed before the persist method. The way we disable the save button
     * until this function has successfully executed will help with this, but it's
     * not foolproof: let's say a user changes one field (which enables the save
     * button) and then changes a second but persists before blurring the second.
     */
    doFieldChanged: function (inSender, inEvent) {
      var newValue = inEvent.getValue ? inEvent.getValue() :
        inEvent.getSelected ? inEvent.getSelected().value :
        inEvent.originator.model; // relational_widget

      var updateObject = {};

      /**
       * XXX Isn't it strange that inEvent.name is the name of the field that's throwing the
       * event? both inEvent and inSender look like senders here. This is true for Inputs
       * and Pickers
       */
      updateObject[inEvent.name] = newValue;
      this.getModel().set(updateObject);
      this.doEnableSaveButton();
    },
    doEnableSaveButton: function () {
      this.$.saveButton.setContent("Save Changes");
      this.$.saveButton.setDisabled(false);
    },
    /**
     * Persist the model (with whatever changes have been made) to the datastore.
     */
    doPersist: function () {
      this.getModel().save();
      this.$.saveButton.setContent("Changes Saved");
      this.$.saveButton.setDisabled(true);

      /**
       * Update the info object in the summary views
       */
      var id = this.getModel().get("id");
      var recordType = this.getModel().recordType;

      // XXX just refreshing the model in backbone doesn't seem to work
      //var infoType = XV.util.stripModelNamePrefix(recordType) + 'Info';
      //var infoModel = new XM[infoType]();
      //infoModel.fetch({ id: id });

      enyo.Signals.send("onModelSave", { id: id, recordType: recordType });
    },
    // list
    setupItem: function (inSender, inEvent) {
      var title = XV.util.getWorkspacePanelDescriptor()[this.getModelType()][inEvent.index].title;
      inEvent.item.children[0].setContent(title);
      return true;
    },
    setWorkspaceList: function () {
      var menuItems = XV.util.getWorkspacePanelDescriptor()[this.getModelType()];
      this.$.menuItems.setCount(menuItems.length);
    },
    itemTap: function (inSender, inEvent) {
      var p = XV.util.getWorkspacePanelDescriptor()[this.getModelType()][inEvent.index];
      this.$.workspacePanels.gotoBox(p.title);
    },
    /**
     * Cleans out all the elements from a workspace.
     * FIXME this looks to work via the command line but not onscreen
     */
    wipe: function () {
      XV.util.removeAll(this.$.workspacePanels.$.topPanel);
      this.$.workspacePanels.$.topPanel.refresh();
      XV.util.removeAll(this.$.workspacePanels.$.bottomPanel);
      this.$.workspacePanels.$.bottomPanel.refresh();
    },

    /**
     * Accepts the object that tells the workspace what to drill down into.
     * SetOptions is quite generic, because it can be called in a very generic
     * way from the main carousel event handler. Note also that the model parameter
     * doesn't need to be a complete model. It just has to have the appropriate
     * type and id properties
     */
    setOptions: function (model) {
      var modelType,
        Klass,
        id,
        m;
      /**
       * Delete all boxes before we try to render anything else
       */
      this.wipe();


      //
      // Determine the model that will back this view
      //
      modelType = XV.util.infoToMasterModelName(model.recordType);

      //
      // Setting the model type also renders the workspace. We really can't do
      // that until we know the model type.
      //
      this.setModelType(modelType);
      var modelTypeDisplay = XV.util.stripModelNamePrefix(modelType).camelize();
      this.$.workspaceHeader.setContent(("_" + modelTypeDisplay).loc());
      this.setWorkspaceList();
      this.$.menuItems.render();


      this.$.workspacePanels.setModelType(modelType);
      this.$.workspacePanels.updateLayout();
      // force a refresh of the structure of the workspace even if the
      // model type hasn't really changed. This is to solve a bug whereby
      // the events weren't firing if you drilled down a second time

      //
      // Set up a listener for changes in the model
      //
      Klass = Backbone.Relational.store.getObjectByName(modelType);


      //
      // Fetch the model
      //
      id = model.id;
      m = new Klass();
      this.setModel(m);
      m.on("statusChange", enyo.bind(this, "modelDidChange"));
      if (id) {
        // id exists: pull pre-existing record for edit
        m.fetch({id: id});
        XT.log("Workspace is fetching " + modelType + " " + id);
      } else {
        // no id: this is a new record
        m.initialize(null, { isNew: true });
        XT.log("Workspace is fetching new " + modelType);
      }

    },

    /**
     * Essentially the callback function from backbone
     */
    modelDidChange: function (model, value, options) {
      if (model.status !== XM.Model.READY_CLEAN &&
          model.status !== XM.Model.READY_NEW) {
        return;
      }
      XT.log("Loading model into workspace: " + JSON.stringify(model.toJSON()));

      /**
       * Put the model in the history array
       */
      XT.addToHistory("crm", model); // TODO: generalize for any module
      this.doHistoryChanged();

      /**
       * Pass this model onto the panels to update
       */
      this.$.workspacePanels.updateFields(model);
    },
    /**
     * The user has selected a place to go from the navigation menu. Take
     * him there.
     */
    doNavigationSelected: function (inSender, inEvent) {
      var destination = inEvent.originator.content.toLowerCase();
      /**
       * First check to see if there are unpersisted changes. If there are,
       * give the user the option to save them. We'll use the disabled
       * status of the save button as a rough proxy for the existence
       * of unsaved changes.
       */
      if (!this.$.saveButton.disabled) {
        this.$.exitWarningPopup.show();
        this._exitDestination = destination;
        return;
      }

      this.bubbleExit(destination);
    },

    _exitDestination: null,
    /**
     * The user wants to leave without saving changes
     */
    forceExit: function () {
      this.closeExitWarningPopup();
      this.bubbleExit(this._exitDestination);
    },
    /**
     * The user first wants to save changes and then leave
     */
    saveAndLeave: function () {
      this.closeExitWarningPopup();
      this.doPersist();
      this.bubbleExit(this._exitDestination);
    },

    closeExitWarningPopup: function () {
      this.$.exitWarningPopup.hide();
    },
    /**
     * Used by all of the various functions that want to signal an exit
     * from this workspace
     */
    bubbleExit: function (destination) {
      this.bubble(destination, {eventName: destination});
    }
  });
}());<|MERGE_RESOLUTION|>--- conflicted
+++ resolved
@@ -12,51 +12,6 @@
    * descriptor object called XT.WorkspacePanelDescriptor.
    */
   enyo.kind({
-<<<<<<< HEAD
-    name: "XV.WorkspacePanels",
-    kind: "FittableRows",
-    realtimeFit: true,
-    wrap: false,
-    classes: "panels enyo-border-box",
-    published: {
-      modelType: ""
-    },
-    events: {
-      onFieldChanged: ""
-    },
-    components: [
-      { kind: "Panels", name: "topPanel", style: "height: 300px;", arrangerKind: "CarouselArranger"},
-      { kind: "Panels", fit: true, name: "bottomPanel", arrangerKind: "CarouselArranger"}
-    ],
-    /**
-     * Set the layout of the workspace.
-     * The layout is determined by the XV.util.getWorkspacePanelDescriptor() variable
-     * in xv/xv.js.
-     *
-     */
-    updateLayout: function () {
-      var box,
-        iField,
-        fieldDesc,
-        field,
-        label;
-      for (var iBox = 0; iBox < XV.util.getWorkspacePanelDescriptor()[this.modelType].length; iBox++) {
-        var boxDesc = XV.util.getWorkspacePanelDescriptor()[this.modelType][iBox];
-        if (boxDesc.boxType) {
-          /**
-           * Grids are a special case that must be rendered per their own logic.
-           * All one-to-many relationships will be rendered as a grid (?)
-           */
-          box = this.createComponent({
-              kind: XV.util.getFieldType(boxDesc.boxType),
-              container: boxDesc.location === 'bottom' ? this.$.bottomPanel : this.$.topPanel,
-              name: boxDesc.title
-            });
-          if (boxDesc.customization) {
-            box.setCustomization(boxDesc.customization);
-          }
-          box.setDescriptor(boxDesc);
-=======
       name: "XV.WorkspacePanels",
       kind: "FittableRows",
       realtimeFit: true,
@@ -114,8 +69,6 @@
                 ]
               });
 
-            // TODO: Cole makes a convincing case that the widgets should include their
-            // own InputDecorator and label
             for (iField = 0; iField < boxDesc.fields.length; iField++) {
               fieldDesc = boxDesc.fields[iField];
 
@@ -140,7 +93,6 @@
                 onchange: "doFieldChanged",
                 placeholder: fieldDesc.placeholder ? fieldDesc.placeholder : "Enter " + label.loc()
               });
->>>>>>> 65f54df2
 
         } else {
           /**
