--- conflicted
+++ resolved
@@ -1,17 +1,7 @@
 enyo.depends(
   "info_list.js",
-<<<<<<< HEAD
-  "info_list_row.js",
-  "module_toolbar.js",
-  "module_screen.js",
-  "module_menu.js",
-  "module_menu_item.js",
-  "sub_module_content.js",
-  "input.js",
-  "workspace.js"
-=======
   "input.js",
   "module.js",
-  "screen_carousel.js"
->>>>>>> c3a5909e
+  "screen_carousel.js",
+  "workspace.js"
 );