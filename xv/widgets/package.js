enyo.depends(
  "date_widget.js",
  "number_widget.js",
  "relational_widget.js",
<<<<<<< HEAD
=======
  "dropdown_widget.js",
>>>>>>> fd162107
  "grid_widget.js"
);<|MERGE_RESOLUTION|>--- conflicted
+++ resolved
@@ -2,9 +2,6 @@
   "date_widget.js",
   "number_widget.js",
   "relational_widget.js",
-<<<<<<< HEAD
-=======
   "dropdown_widget.js",
->>>>>>> fd162107
   "grid_widget.js"
 );