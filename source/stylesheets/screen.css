/* Welcome to Compass.
 * In this file you should write your main styles. (or centralize your imports)
 * Import this file using the following HTML or equivalent:
 * <link href="/stylesheets/screen.css" media="screen, projection" rel="stylesheet" type="text/css" /> */
/* line 17, ../../../../../../../usr/local/lib/ruby/gems/1.9.1/gems/compass-0.12.2/frameworks/compass/stylesheets/compass/reset/_utilities.scss */
html, body, div, span, applet, object, iframe,
h1, h2, h3, h4, h5, h6, p, blockquote, pre,
a, abbr, acronym, address, big, cite, code,
del, dfn, em, img, ins, kbd, q, s, samp,
small, strike, strong, sub, sup, tt, var,
b, u, i, center,
dl, dt, dd, ol, ul, li,
fieldset, form, label, legend,
table, caption, tbody, tfoot, thead, tr, th, td,
article, aside, canvas, details, embed,
figure, figcaption, footer, header, hgroup,
menu, nav, output, ruby, section, summary,
time, mark, audio, video {
  margin: 0;
  padding: 0;
  border: 0;
  font: inherit;
  font-size: 100%;
  vertical-align: baseline;
}

/* line 22, ../../../../../../../usr/local/lib/ruby/gems/1.9.1/gems/compass-0.12.2/frameworks/compass/stylesheets/compass/reset/_utilities.scss */
html {
  line-height: 1;
}

/* line 24, ../../../../../../../usr/local/lib/ruby/gems/1.9.1/gems/compass-0.12.2/frameworks/compass/stylesheets/compass/reset/_utilities.scss */
ol, ul {
  list-style: none;
}

/* line 26, ../../../../../../../usr/local/lib/ruby/gems/1.9.1/gems/compass-0.12.2/frameworks/compass/stylesheets/compass/reset/_utilities.scss */
table {
  border-collapse: collapse;
  border-spacing: 0;
}

/* line 28, ../../../../../../../usr/local/lib/ruby/gems/1.9.1/gems/compass-0.12.2/frameworks/compass/stylesheets/compass/reset/_utilities.scss */
caption, th, td {
  text-align: left;
  font-weight: normal;
  vertical-align: middle;
}

/* line 30, ../../../../../../../usr/local/lib/ruby/gems/1.9.1/gems/compass-0.12.2/frameworks/compass/stylesheets/compass/reset/_utilities.scss */
q, blockquote {
  quotes: none;
}
/* line 103, ../../../../../../../usr/local/lib/ruby/gems/1.9.1/gems/compass-0.12.2/frameworks/compass/stylesheets/compass/reset/_utilities.scss */
q:before, q:after, blockquote:before, blockquote:after {
  content: "";
  content: none;
}

/* line 32, ../../../../../../../usr/local/lib/ruby/gems/1.9.1/gems/compass-0.12.2/frameworks/compass/stylesheets/compass/reset/_utilities.scss */
a img {
  border: none;
}

/* line 116, ../../../../../../../usr/local/lib/ruby/gems/1.9.1/gems/compass-0.12.2/frameworks/compass/stylesheets/compass/reset/_utilities.scss */
article, aside, details, figcaption, figure, footer, header, hgroup, menu, nav, section, summary {
  display: block;
}

/* line 16, ../sass/screen.scss */
.bggrad {
  background-image: -webkit-gradient(radial, 50% 50%, 0, 50% 50%, 70, color-stop(0%, #666666), color-stop(70%, #333333));
  background-image: -webkit-radial-gradient(#666666, #333333 70%);
  background-image: -moz-radial-gradient(#666666, #333333 70%);
  background-image: -o-radial-gradient(#666666, #333333 70%);
  background-image: radial-gradient(#666666, #333333 70%);
  background-color: #999;
}

/* line 21, ../sass/screen.scss */
.app > * {
  width: 320px;
  box-shadow: -4px -4px 4px rgba(0, 0, 0, 0.3);
  background: #555;
}

/* line 27, ../sass/screen.scss */
.left {
  color: white;
}

/* line 31, ../sass/screen.scss */
.item {
  position: relative;
  border-bottom: 1px solid #0E0E0E;
  padding: 16px 12px;
  background-color: #333333;
}

/* line 38, ../sass/screen.scss */
.item.onyx-selected {
  background-color: #226B9A;
}

/* line 42, ../sass/screen.scss */
.panels > * {
  border: 2px solid #333;
  font-size: 5em;
}

/* line 48, ../sass/screen.scss */
.wide > * {
  min-width: 50%;
}

/* line 53, ../sass/screen.scss */
.developer-ui-container {
  -webkit-box-shadow: #333333 4px 4px 10px -4px;
  -moz-box-shadow: #333333 4px 4px 10px -4px;
  box-shadow: #333333 4px 4px 10px -4px;
  -moz-border-radius-bottomright: 10px;
  -webkit-border-bottom-right-radius: 10px;
  border-bottom-right-radius: 10px;
  top: 100px;
  left: 0;
  position: absolute;
  background-color: #d8d8d8;
  z-index: 10;
}
/* line 63, ../sass/screen.scss */
.developer-ui-container .developer-rows .row {
  display: block;
  margin: 10px;
}
/* line 69, ../sass/screen.scss */
.developer-ui-container .onyx-grabber.developer-grabber {
  -webkit-box-shadow: #333333 4px 4px 10px -4px;
  -moz-box-shadow: #333333 4px 4px 10px -4px;
  box-shadow: #333333 4px 4px 10px -4px;
  -moz-border-radius-topright: 10px;
  -webkit-border-top-right-radius: 10px;
  border-top-right-radius: 10px;
  -moz-border-radius-bottomright: 10px;
  -webkit-border-bottom-right-radius: 10px;
  border-bottom-right-radius: 10px;
  background-color: #d8d8d8;
  position: absolute;
  right: -47px;
  top: 0;
  height: 54px;
  width: 50px;
}

<<<<<<< HEAD
/******** ********/
/* line 87, ../sass/screen.scss */
=======
/* line 83, ../sass/screen.scss */
.xt-sub-module-content {
  -webkit-box-shadow: black -4px 0 10px -4px;
  -moz-box-shadow: black -4px 0 10px -4px;
  box-shadow: black -4px 0 10px -4px;
}

/* line 88, ../sass/screen.scss */
.xt-module-screen .xt-module-menu {
  width: 320px !important;
  background-color: #fff;
}
/* line 91, ../sass/screen.scss */
.xt-module-screen .xt-module-menu .xt-module-menu-item {
  padding: 15px;
  vertical-align: middle;
  border-bottom: 1px solid #ddd;
}
/* line 95, ../sass/screen.scss */
.xt-module-screen .xt-module-menu .xt-module-menu-item:hover {
  background-color: #d6f1ff;
  cursor: pointer;
}
/* line 99, ../sass/screen.scss */
.xt-module-screen .xt-module-menu .xt-module-menu-item:active {
  background-color: #fff;
}
/* line 102, ../sass/screen.scss */
.xt-module-screen .xt-module-menu .xt-module-menu-item.selected {
  background-color: #d6f1ff;
}

/******** ********/
/* line 112, ../sass/screen.scss */
>>>>>>> dc267ff0
body {
  font-family: "arial", "arial black";
}

<<<<<<< HEAD
/* line 91, ../sass/screen.scss */
=======
/* line 116, ../sass/screen.scss */
>>>>>>> dc267ff0
.xt-app {
  position: absolute;
  top: 0;
  left: 0;
  right: 0;
  bottom: 0;
}
<<<<<<< HEAD
/* line 97, ../sass/screen.scss */
.xt-app .xv-postbooks {
=======
/* line 122, ../sass/screen.scss */
.xt-app .xt-postbooks {
  position: absolute;
  top: 0;
  left: 0;
  right: 0;
  bottom: 0;
}
/* line 128, ../sass/screen.scss */
.xt-app .xt-postbooks .xt-postbooks-container {
  position: absolute;
  top: 0;
  left: 0;
  right: 0;
  bottom: 0;
}
/* line 136, ../sass/screen.scss */
.xt-app .xt-postbooks .xt-postbooks-container .xt-login .xt-login-screen .xt-user-login-screen {
>>>>>>> dc267ff0
  position: absolute;
  top: 0;
  left: 0;
  right: 0;
  bottom: 0;
}
<<<<<<< HEAD

/* line 107, ../sass/screen.scss */
.xv-login .xv-login-form {
=======
/* line 143, ../sass/screen.scss */
.xt-app .xt-postbooks .xt-postbooks-container .xt-login .xt-login-screen .xt-user-login-screen .xt-user-login-block {
  background: url("../assets/login-blue-scr.png") 0 0 no-repeat;
>>>>>>> dc267ff0
  position: absolute;
  height: 250px;
  width: 300px;
  top: 50%;
  left: 50%;
  margin-top: -125px;
<<<<<<< HEAD
  margin-left: -150px;
}
/* line 115, ../sass/screen.scss */
.xv-login .xv-login-form .xv-message-box {
  font-size: 12px;
  text-align: center;
  padding: 10px;
}
/* line 117, ../sass/screen.scss */
.xv-login .xv-login-form .xv-message-box.error {
  color: #ff0000;
}
/* line 124, ../sass/screen.scss */
.xv-login .xv-organizations-selection {
=======
  margin-left: -300px;
  height: 250px;
  width: 300px;
}
/* line 152, ../sass/screen.scss */
.xt-app .xt-postbooks .xt-postbooks-container .xt-login .xt-login-screen .xt-user-login-screen .xt-user-login-block .xt-user-login-sub-block {
  position: absolute;
  top: 30px;
  left: 20px;
  right: 0;
  bottom: 30px;
  /*background-color: $blue1;*/
  overflow: hidden;
}
/* line 162, ../sass/screen.scss */
.xt-app .xt-postbooks .xt-postbooks-container .xt-login .xt-login-screen .xt-user-login-screen .xt-user-login-block .xt-user-login-sub-block .xt-user-login-form .xt-input.xt-login-input {
  display: block;
  margin: 10px;
  margin-left: 35px;
}
/* line 169, ../sass/screen.scss */
.xt-app .xt-postbooks .xt-postbooks-container .xt-login .xt-login-screen .xt-user-login-screen .xt-user-login-block .xt-user-login-sub-block .xt-user-login-form .xt-button.xt-login-button {
  display: block;
  margin-left: 152px;
  width: 80px;
}
/* line 178, ../sass/screen.scss */
.xt-app .xt-postbooks .xt-postbooks-container .xt-login .xt-login-screen .xt-user-login-screen .xt-login-logo-block {
  /*@include box-shadow(#000 -9px 0 20px -14px);*/
>>>>>>> dc267ff0
  position: absolute;
  height: 300px;
  width: 400px;
  top: 50%;
  left: 50%;
  margin-top: -150px;
  margin-left: -200px;
}
/* line 132, ../sass/screen.scss */
.xv-login .xv-organizations-selection .xv-organization-row {
  padding: 5px;
  cursor: pointer;
}
/* line 135, ../sass/screen.scss */
.xv-login .xv-organizations-selection .xv-organization-row:hover {
  background-color: #ddd;
}

/* line 143, ../sass/screen.scss */
.xv-startup-panel .xv-startup-divider {
  width: 70%;
  margin-left: auto;
  margin-right: auto;
  top: 200px;
  position: relative;
  color: #F49200;
  text-transform: uppercase;
  font-family: Segoe UI, Prelude Medium, Helvetica, Verdana, sans-serif;
  font-size: 14px;
  font-weight: bold;
  margin-bottom: 8px;
}
/* line 156, ../sass/screen.scss */
.xv-startup-panel .xv-startup-progress {
  width: 70%;
  margin-left: auto;
  margin-right: auto;
  top: 200px;
  position: relative;
}

/* Pullout.scss */
<<<<<<< HEAD
/* line 184, ../sass/screen.scss */
=======
/* line 214, ../sass/screen.scss */
>>>>>>> dc267ff0
.xv-pullout-header {
  text-align: center;
  padding: 10px 0;
}

/* adapt to smaller displays */
@media (max-width: 480px) {
<<<<<<< HEAD
  /* line 191, ../sass/screen.scss */
=======
  /* line 221, ../sass/screen.scss */
>>>>>>> dc267ff0
  .pullout-menu {
    display: block;
    margin: 0;
  }
}
<<<<<<< HEAD
/* line 197, ../sass/screen.scss */
=======
/* line 227, ../sass/screen.scss */
>>>>>>> dc267ff0
.pullout {
  position: absolute;
  top: 57px;
  left: 0;
  bottom: 0;
  width: 320px;
  background: #D8D8D8;
}

<<<<<<< HEAD
/* line 206, ../sass/screen.scss */
=======
/* line 236, ../sass/screen.scss */
>>>>>>> dc267ff0
.pullout-shadow {
  position: absolute;
  height: 100%;
  width: 20px;
  right: -20px;
  /** this is weird and indicates the REAL need to change the
      whatever the css system is...this relative path is different... **/
  background: url("../../assets/sliding-shadow.png") repeat-y;
  background-size: 20px 2px;
}

<<<<<<< HEAD
/* line 217, ../sass/screen.scss */
=======
/* line 247, ../sass/screen.scss */
>>>>>>> dc267ff0
.pullout-grabbutton {
  position: absolute;
  height: 54px;
  width: 50px;
  bottom: 20px;
  right: -46px;
  border-radius: 0px 10px 10px 0px;
  background-color: #D8D8D8;
  box-shadow: 4px 4px 4px rgba(0, 0, 0, 0.3);
}

<<<<<<< HEAD
/* line 228, ../sass/screen.scss */
=======
/* line 258, ../sass/screen.scss */
>>>>>>> dc267ff0
.pullout-toolbar {
  padding-top: 4px;
  text-align: center;
}

/* line 267, ../sass/screen.scss */
.xv-navigator-header {
  color: yellow;
  padding-left: 10px;
}

/* Workspace.scss */
<<<<<<< HEAD
/* line 234, ../sass/screen.scss */
=======
/* line 276, ../sass/screen.scss */
>>>>>>> dc267ff0
.xv-workspace-header {
  color: white;
  white-space: nowrap;
  overflow: hidden;
  text-overflow: ellipsis;
  padding-top: 8px;
  padding-left: 8px;
}

/* Parameter.scss */
<<<<<<< HEAD
/* line 244, ../sass/screen.scss */
=======
/* line 286, ../sass/screen.scss */
>>>>>>> dc267ff0
.xv-parameter-item {
  background-color: white;
  /* this ain't right */
}
<<<<<<< HEAD
/* line 246, ../sass/screen.scss */
.xv-parameter-item .xv-label {
  color: black;
}
/* line 249, ../sass/screen.scss */
.xv-parameter-item .xv-decorated-label {
  color: black;
}
/* line 252, ../sass/screen.scss */
.xv-parameter-item .xv-picker {
  width: 150px;
}
/* line 257, ../sass/screen.scss */
.xv-parameter-item .xv-relationwidget .xv-subinput {
  width: 127px;
}
/* line 262, ../sass/screen.scss */
=======
/* line 288, ../sass/screen.scss */
.xv-parameter-item .xv-label {
  color: black;
}
/* line 291, ../sass/screen.scss */
.xv-parameter-item .xv-decorated-label {
  color: black;
}
/* line 294, ../sass/screen.scss */
.xv-parameter-item .xv-picker {
  width: 150px;
}
/* line 299, ../sass/screen.scss */
.xv-parameter-item .xv-relationwidget .xv-subinput {
  width: 127px;
}
/* line 304, ../sass/screen.scss */
>>>>>>> dc267ff0
.xv-parameter-item .xv-datewidget .xv-subinput {
  width: 127px;
}

/* List.scss */
<<<<<<< HEAD
/* line 269, ../sass/screen.scss */
.xv-list {
  background-color: white;
}
/* line 271, ../sass/screen.scss */
=======
/* line 311, ../sass/screen.scss */
.xv-list {
  background-color: white;
}
/* line 313, ../sass/screen.scss */
>>>>>>> dc267ff0
.xv-list .xv-list-item {
  -webkit-box-sizing: border-box;
  -moz-box-sizing: border-box;
  box-sizing: border-box;
  background-color: #fff;
  padding-top: 3px;
  padding-bottom: 3px;
  border-bottom: 1px solid #ddd;
}
<<<<<<< HEAD
/* line 277, ../sass/screen.scss */
=======
/* line 319, ../sass/screen.scss */
>>>>>>> dc267ff0
.xv-list .xv-list-item.inactive {
  background-color: #8d8d8d;
  color: black;
}
<<<<<<< HEAD
/* line 281, ../sass/screen.scss */
.xv-list .xv-list-item.inactive .xv-list-column .xv-list-attr {
  background-color: #8d8d8d;
}
/* line 283, ../sass/screen.scss */
.xv-list .xv-list-item.inactive .xv-list-column .xv-list-attr.placeholder {
  color: #8d8d8d;
}
/* line 290, ../sass/screen.scss */
.xv-list .xv-list-item .xv-list-column.short {
  width: 150px;
}
/* line 293, ../sass/screen.scss */
.xv-list .xv-list-item .xv-list-column.first {
  width: 320px;
}
/* line 296, ../sass/screen.scss */
.xv-list .xv-list-item .xv-list-column.second {
  width: 165px;
}
/* line 299, ../sass/screen.scss */
.xv-list .xv-list-item .xv-list-column.third {
  width: 75px;
}
/* line 302, ../sass/screen.scss */
.xv-list .xv-list-item .xv-list-column.money {
  width: 85px;
}
/* line 305, ../sass/screen.scss */
=======
/* line 323, ../sass/screen.scss */
.xv-list .xv-list-item.inactive .xv-list-column .xv-list-attr {
  background-color: #8d8d8d;
}
/* line 325, ../sass/screen.scss */
.xv-list .xv-list-item.inactive .xv-list-column .xv-list-attr.placeholder {
  color: #8d8d8d;
}
/* line 332, ../sass/screen.scss */
.xv-list .xv-list-item .xv-list-column.short {
  width: 150px;
}
/* line 335, ../sass/screen.scss */
.xv-list .xv-list-item .xv-list-column.first {
  width: 320px;
}
/* line 338, ../sass/screen.scss */
.xv-list .xv-list-item .xv-list-column.second {
  width: 165px;
}
/* line 341, ../sass/screen.scss */
.xv-list .xv-list-item .xv-list-column.third {
  width: 75px;
}
/* line 344, ../sass/screen.scss */
.xv-list .xv-list-item .xv-list-column.money {
  width: 85px;
}
/* line 347, ../sass/screen.scss */
>>>>>>> dc267ff0
.xv-list .xv-list-item .xv-list-column .xv-list-attr {
  padding: 5px;
  font-size: 13px;
  white-space: nowrap;
  overflow: hidden;
  text-overflow: ellipsis;
  color: black;
  background-color: white;
}
<<<<<<< HEAD
/* line 313, ../sass/screen.scss */
=======
/* line 355, ../sass/screen.scss */
>>>>>>> dc267ff0
.xv-list .xv-list-item .xv-list-column .xv-list-attr.right {
  position: absolute;
  right: 0px;
}
<<<<<<< HEAD
/* line 317, ../sass/screen.scss */
.xv-list .xv-list-item .xv-list-column .xv-list-attr.text-align-right {
  text-align: right;
}
/* line 320, ../sass/screen.scss */
.xv-list .xv-list-item .xv-list-column .xv-list-attr.bold {
  font-weight: bold;
}
/* line 323, ../sass/screen.scss */
.xv-list .xv-list-item .xv-list-column .xv-list-attr.error {
  color: #ff0000;
}
/* line 326, ../sass/screen.scss */
.xv-list .xv-list-item .xv-list-column .xv-list-attr.italic {
  font-style: italic;
}
/* line 329, ../sass/screen.scss */
=======
/* line 359, ../sass/screen.scss */
.xv-list .xv-list-item .xv-list-column .xv-list-attr.text-align-right {
  text-align: right;
}
/* line 362, ../sass/screen.scss */
.xv-list .xv-list-item .xv-list-column .xv-list-attr.bold {
  font-weight: bold;
}
/* line 365, ../sass/screen.scss */
.xv-list .xv-list-item .xv-list-column .xv-list-attr.error {
  color: #ff0000;
}
/* line 368, ../sass/screen.scss */
.xv-list .xv-list-item .xv-list-column .xv-list-attr.italic {
  font-style: italic;
}
/* line 371, ../sass/screen.scss */
>>>>>>> dc267ff0
.xv-list .xv-list-item .xv-list-column .xv-list-attr.placeholder {
  font-style: italic;
  color: #93a1a1;
}
<<<<<<< HEAD
/* line 333, ../sass/screen.scss */
.xv-list .xv-list-item .xv-list-column .xv-list-attr.hyperlink {
  color: blue;
}
/* line 338, ../sass/screen.scss */
.xv-list .xv-list-item.item-selected {
  background: #226b9a url(../../assets/item-hilite.png) repeat-x bottom;
}
/* line 341, ../sass/screen.scss */
=======
/* line 375, ../sass/screen.scss */
.xv-list .xv-list-item .xv-list-column .xv-list-attr.hyperlink {
  color: blue;
}
/* line 380, ../sass/screen.scss */
.xv-list .xv-list-item.item-selected {
  background: #226b9a url(../../assets/item-hilite.png) repeat-x bottom;
}
/* line 383, ../sass/screen.scss */
>>>>>>> dc267ff0
.xv-list .xv-list-item.item-selected .xv-list-column .xv-list-attr {
  color: white;
  background: none;
}
<<<<<<< HEAD
/* line 344, ../sass/screen.scss */
=======
/* line 386, ../sass/screen.scss */
>>>>>>> dc267ff0
.xv-list .xv-list-item.item-selected .xv-list-column .xv-list-attr.placeholder {
  font-style: italic;
  color: SkyBlue;
}
<<<<<<< HEAD
/* line 348, ../sass/screen.scss */
=======
/* line 390, ../sass/screen.scss */
>>>>>>> dc267ff0
.xv-list .xv-list-item.item-selected .xv-list-column .xv-list-attr.hyperlink {
  color: #F49200;
  background: #226b9a url(../../assets/item-hilite.png) repeat-x bottom;
}

/* Groupbox.css */
<<<<<<< HEAD
/* line 359, ../sass/screen.scss */
=======
/* line 401, ../sass/screen.scss */
>>>>>>> dc267ff0
.xv-groupbox {
  min-width: 300px;
  padding-top: 8px;
  padding-bottom: 8px;
  padding-left: 8px;
  margin-right: 5px;
}
<<<<<<< HEAD
/* line 364, ../sass/screen.scss */
=======
/* line 407, ../sass/screen.scss */
>>>>>>> dc267ff0
.xv-groupbox.in-panel {
  padding: 0 0 0 0;
  margin: 0 0 0 0;
}
<<<<<<< HEAD
/* line 368, ../sass/screen.scss */
=======
/* line 411, ../sass/screen.scss */
>>>>>>> dc267ff0
.xv-groupbox.panel {
  min-width: 330px;
}

<<<<<<< HEAD
/* line 373, ../sass/screen.scss */
=======
/* line 416, ../sass/screen.scss */
>>>>>>> dc267ff0
.xv-groupbox.in-panel > *:first-child {
  border-top-color: #aaaaaa;
  border-top: none;
  border-width: 1px;
  border-radius: 0 0 0 0;
}

<<<<<<< HEAD
/* line 380, ../sass/screen.scss */
=======
/* line 423, ../sass/screen.scss */
>>>>>>> dc267ff0
.xv-groupbox.in-panel > *:last-child {
  border-radius: 0 0 0 0;
  border-bottom: none;
}

<<<<<<< HEAD
/* line 385, ../sass/screen.scss */
=======
/* line 428, ../sass/screen.scss */
>>>>>>> dc267ff0
.xv-groupbox > * {
  display: block;
  /*box-shadow: inset 0px 1px 1px rgba(255,255,255,0.5);*/
  border-color: #aaaaaa;
  border-style: solid;
  border-width: 0 1px 1px 1px;
  /*padding: 10px;*/
  /* reset styles that make 'item' look bad if they happen to be there */
  border-radius: 0;
  margin: 0;
}

<<<<<<< HEAD
/* line 397, ../sass/screen.scss */
=======
/* line 440, ../sass/screen.scss */
>>>>>>> dc267ff0
.xv-groupbox > *:first-child {
  border-top-color: #aaaaaa;
  border-width: 1px;
  border-radius: 4px 4px 0 0;
}

<<<<<<< HEAD
/* line 403, ../sass/screen.scss */
=======
/* line 446, ../sass/screen.scss */
>>>>>>> dc267ff0
.xv-groupbox > *:last-child {
  border-radius: 0 0 4px 4px;
}

<<<<<<< HEAD
/* line 407, ../sass/screen.scss */
=======
/* line 450, ../sass/screen.scss */
>>>>>>> dc267ff0
.xv-groupbox > *:first-child:last-child {
  border-radius: 4px;
}

<<<<<<< HEAD
/* line 411, ../sass/screen.scss */
=======
/* line 454, ../sass/screen.scss */
>>>>>>> dc267ff0
.xv-groupbox-header {
  padding: 2px 10px;
  /**/
  color: white;
  font-family: Segoe UI, Neue Helvetica, Helvectica, Arial, sans-serif;
  font-size: 14px;
  font-weight: bold;
  text-transform: uppercase;
  /**/
  background-color: #343434;
  border: none;
  background: #4c4c4c url(../../images/gradient.png) repeat-x 0 10px;
}

<<<<<<< HEAD
/* line 425, ../sass/screen.scss */
=======
/* line 468, ../sass/screen.scss */
>>>>>>> dc267ff0
.xv-groupbox .onyx-input-decorator {
  border: 0px;
}

<<<<<<< HEAD
/* line 429, ../sass/screen.scss */
=======
/* line 472, ../sass/screen.scss */
>>>>>>> dc267ff0
.xv-groupbox > .onyx-input-decorator {
  border-color: #aaaaaa;
  border-width: 0 1px 1px 1px;
  border-radius: 0;
}

<<<<<<< HEAD
/* line 435, ../sass/screen.scss */
=======
/* line 478, ../sass/screen.scss */
>>>>>>> dc267ff0
.xv-groupbox .xv-inputwidget {
  background-color: white;
}

<<<<<<< HEAD
/* line 439, ../sass/screen.scss */
=======
/* line 482, ../sass/screen.scss */
>>>>>>> dc267ff0
.xv-groupbox > .onyx-input-decorator:first-child {
  border-width: 1px;
  border-radius: 4px 4px 0 0;
}

<<<<<<< HEAD
/* line 444, ../sass/screen.scss */
=======
/* line 487, ../sass/screen.scss */
>>>>>>> dc267ff0
.xv-groupbox > .onyx-input-decorator:last-child {
  border-radius: 0 0 4px 4px;
}

<<<<<<< HEAD
/* line 448, ../sass/screen.scss */
=======
/* line 491, ../sass/screen.scss */
>>>>>>> dc267ff0
.xv-groupbox > .onyx-input-decorator:first-child:last-child {
  border-radius: 4px;
}

<<<<<<< HEAD
/* line 452, ../sass/screen.scss */
.xv-groupbox-buttons {
  border: none;
}
/* line 454, ../sass/screen.scss */
.xv-groupbox-buttons .xv-groupbox-button-single {
  border-radius: 0 0 4px 4px;
}
/* line 457, ../sass/screen.scss */
.xv-groupbox-buttons .xv-groupbox-button-center {
  border-radius: 0 0 0 0;
}
/* line 460, ../sass/screen.scss */
.xv-groupbox-buttons .xv-groupbox-button-left {
  border-radius: 0 0 0 4px;
}
/* line 463, ../sass/screen.scss */
=======
/* line 495, ../sass/screen.scss */
.xv-groupbox-buttons {
  border: none;
}
/* line 497, ../sass/screen.scss */
.xv-groupbox-buttons .xv-groupbox-button-single {
  border-radius: 0 0 4px 4px;
}
/* line 500, ../sass/screen.scss */
.xv-groupbox-buttons .xv-groupbox-button-center {
  border-radius: 0 0 0 0;
}
/* line 503, ../sass/screen.scss */
.xv-groupbox-buttons .xv-groupbox-button-left {
  border-radius: 0 0 0 4px;
}
/* line 506, ../sass/screen.scss */
>>>>>>> dc267ff0
.xv-groupbox-buttons .xv-groupbox-button-right {
  border-radius: 0 0 4px 0;
}

<<<<<<< HEAD
/* line 468, ../sass/screen.scss */
=======
/* line 511, ../sass/screen.scss */
>>>>>>> dc267ff0
.xv-popup-button {
  margin: 4px;
}

<<<<<<< HEAD
/* line 472, ../sass/screen.scss */
=======
/* line 515, ../sass/screen.scss */
>>>>>>> dc267ff0
.xv-scroller {
  background: white;
}

<<<<<<< HEAD
/* line 476, ../sass/screen.scss */
=======
/* line 519, ../sass/screen.scss */
>>>>>>> dc267ff0
.xv-error {
  color: #ff0000;
}

/* ProjectTaskListRelationsBox.scss */
<<<<<<< HEAD
/* line 482, ../sass/screen.scss */
=======
/* line 525, ../sass/screen.scss */
>>>>>>> dc267ff0
.xv-project-tasks-box.panel {
  width: 675px;
}
/* line 485, ../sass/screen.scss */
.xv-project-tasks-box .xv-groupbox {
  padding-top: 0px;
  padding-bottom: 0px;
  padding-left: 0px;
  margin-right: 0px;
  border: none;
}
/* line 491, ../sass/screen.scss */
.xv-project-tasks-box .xv-groupbox.panel {
  min-width: 0px;
}

/* CommentBox.scss */
<<<<<<< HEAD
/* line 499, ../sass/screen.scss */
=======
/* line 532, ../sass/screen.scss */
>>>>>>> dc267ff0
.xv-comment-box .xv-comment-box-repeater {
  background: white;
  max-width: 320px;
}
<<<<<<< HEAD
/* line 504, ../sass/screen.scss */
=======
/* line 537, ../sass/screen.scss */
>>>>>>> dc267ff0
.xv-comment-box .xv-comment-box-label {
  padding: 4px;
  font-size: small;
  font-weight: bold;
  white-space: nowrap;
  overflow: hidden;
  text-overflow: ellipsis;
}
<<<<<<< HEAD
/* line 513, ../sass/screen.scss */
=======
/* line 546, ../sass/screen.scss */
>>>>>>> dc267ff0
.xv-comment-box .xv-comment-box-textblock {
  padding: 12px;
  font-size: small;
  overflow: hidden;
}
<<<<<<< HEAD
/* line 517, ../sass/screen.scss */
=======
/* line 550, ../sass/screen.scss */
>>>>>>> dc267ff0
.xv-comment-box .xv-comment-box-textblock.disabled {
  opacity: 0.6;
}

<<<<<<< HEAD
/* line 524, ../sass/screen.scss */
.xv-assignment-box .xv-decorated-label {
  width: 250px;
}
/* line 527, ../sass/screen.scss */
=======
/* line 557, ../sass/screen.scss */
.xv-assignment-box .xv-decorated-label {
  width: 250px;
}
/* line 560, ../sass/screen.scss */
>>>>>>> dc267ff0
.xv-assignment-box .xv-label {
  width: 250px;
}

<<<<<<< HEAD
/* line 532, ../sass/screen.scss */
=======
/* line 565, ../sass/screen.scss */
>>>>>>> dc267ff0
.xv-parameter-title {
  padding-top: 8px;
  font-size: large;
  text-align: center;
}

/*********XV WIDGETS***********/
/* AddressWidget.scss */
<<<<<<< HEAD
/* line 541, ../sass/screen.scss */
=======
/* line 574, ../sass/screen.scss */
>>>>>>> dc267ff0
.xv-addresswidget {
  background-color: white;
  padding: 4px;
}
<<<<<<< HEAD
/* line 544, ../sass/screen.scss */
=======
/* line 577, ../sass/screen.scss */
>>>>>>> dc267ff0
.xv-addresswidget .xv-addresswidget-viewer {
  border: 0px;
  font-size: medium;
  display: inline;
}
<<<<<<< HEAD
/* line 548, ../sass/screen.scss */
=======
/* line 581, ../sass/screen.scss */
>>>>>>> dc267ff0
.xv-addresswidget .xv-addresswidget-viewer.placeholder {
  font-style: italic;
  color: #93a1a1;
}

<<<<<<< HEAD
/* line 555, ../sass/screen.scss */
=======
/* line 588, ../sass/screen.scss */
>>>>>>> dc267ff0
.xv-addresswidget-input-decorator {
  background: white;
  display: block;
  margin: 4px;
}

<<<<<<< HEAD
/* line 561, ../sass/screen.scss */
=======
/* line 594, ../sass/screen.scss */
>>>>>>> dc267ff0
.xv-addresswidget-combobox-decorator {
  background: white;
  display: block;
  margin: 4px;
  width: 205px;
}

<<<<<<< HEAD
/* line 568, ../sass/screen.scss */
=======
/* line 601, ../sass/screen.scss */
>>>>>>> dc267ff0
.xv-addresswidget-input {
  width: 100%;
}

<<<<<<< HEAD
/* line 572, ../sass/screen.scss */
=======
/* line 605, ../sass/screen.scss */
>>>>>>> dc267ff0
.xv-addresswidget-button {
  margin-right: 4px;
}

<<<<<<< HEAD
/* line 576, ../sass/screen.scss */
=======
/* line 609, ../sass/screen.scss */
>>>>>>> dc267ff0
.xv-addresswidget-buttons {
  margin-top: 4px;
}

<<<<<<< HEAD
/* line 580, ../sass/screen.scss */
=======
/* line 613, ../sass/screen.scss */
>>>>>>> dc267ff0
.xv-addresswidget-editor-header {
  padding: 4px;
}

<<<<<<< HEAD
/* line 584, ../sass/screen.scss */
=======
/* line 617, ../sass/screen.scss */
>>>>>>> dc267ff0
.xv-addresswidget-editor {
  width: 320px;
  padding: 8px;
  padding-right: 16px;
}

<<<<<<< HEAD
/* line 590, ../sass/screen.scss */
=======
/* line 623, ../sass/screen.scss */
>>>>>>> dc267ff0
.xv-addresslist-attr {
  padding: 5px;
  font-size: 13px;
  white-space: normal;
  overflow: auto;
  color: black;
  background-color: white;
}

/* Combobox.scss */
<<<<<<< HEAD
/* line 600, ../sass/screen.scss */
=======
/* line 633, ../sass/screen.scss */
>>>>>>> dc267ff0
.xv-combobox {
  height: 24px;
  width: 205px;
}

<<<<<<< HEAD
/* line 605, ../sass/screen.scss */
=======
/* line 638, ../sass/screen.scss */
>>>>>>> dc267ff0
.xv-combobox-input {
  font-size: medium;
  border: 0px;
  top: -2px;
  position: relative;
  outline: none;
}

<<<<<<< HEAD
/* line 613, ../sass/screen.scss */
=======
/* line 646, ../sass/screen.scss */
>>>>>>> dc267ff0
.xv-combobox-icon {
  left: 8px;
  position: relative;
}

/* picker.scss */
<<<<<<< HEAD
/* line 619, ../sass/screen.scss */
=======
/* line 652, ../sass/screen.scss */
>>>>>>> dc267ff0
.xv-pickerwidget {
  background-color: white;
}

<<<<<<< HEAD
/* line 623, ../sass/screen.scss */
=======
/* line 656, ../sass/screen.scss */
>>>>>>> dc267ff0
.xv-picker {
  width: 180px;
}

<<<<<<< HEAD
/* line 627, ../sass/screen.scss */
=======
/* line 660, ../sass/screen.scss */
>>>>>>> dc267ff0
.xv-label {
  width: 130px;
  padding-bottom: 8px;
  padding-left: 8px;
  padding-right: 8px;
  padding-top: 8px;
  text-align: right;
}

<<<<<<< HEAD
/* line 636, ../sass/screen.scss */
=======
/* line 669, ../sass/screen.scss */
>>>>>>> dc267ff0
.xv-decorated-label {
  width: 130px;
  padding-bottom: 8px;
  padding-left: 8px;
  padding-right: 8px;
  padding-top: 14px;
  text-align: right;
}

<<<<<<< HEAD
/* line 645, ../sass/screen.scss */
=======
/* line 678, ../sass/screen.scss */
>>>>>>> dc267ff0
.xv-picker-label {
  width: 130px;
  padding-bottom: 8px;
  padding-left: 8px;
  padding-right: 8px;
  padding-top: 18px;
  text-align: right;
}

<<<<<<< HEAD
/* line 654, ../sass/screen.scss */
=======
/* line 687, ../sass/screen.scss */
>>>>>>> dc267ff0
.xv-textarea-input {
  width: 95%;
  min-height: 100px;
  margin: 6px;
  border-radius: 4px;
  border-color: #ddd;
}

<<<<<<< HEAD
/* line 662, ../sass/screen.scss */
=======
/* line 695, ../sass/screen.scss */
>>>>>>> dc267ff0
.xv-relationwidget-completer {
  left: -200px;
  top: 15px;
}

<<<<<<< HEAD
/* line 668, ../sass/screen.scss */
=======
/* line 701, ../sass/screen.scss */
>>>>>>> dc267ff0
.xv-relationwidget-column.left {
  padding-right: 18px;
  color: black;
  width: 140px;
}

<<<<<<< HEAD
/* line 675, ../sass/screen.scss */
=======
/* line 708, ../sass/screen.scss */
>>>>>>> dc267ff0
.xv-relationwidget-icon {
  top: 2px;
  left: 8px;
  position: relative;
}

<<<<<<< HEAD
/* line 681, ../sass/screen.scss */
=======
/* line 714, ../sass/screen.scss */
>>>>>>> dc267ff0
.xv-relationwidget-description {
  white-space: nowrap;
  overflow: hidden;
  text-overflow: ellipsis;
  text-indent: 140px;
  font-size: small;
  padding-bottom: 4px;
  max-width: 325px;
}
<<<<<<< HEAD
/* line 689, ../sass/screen.scss */
.xv-relationwidget-description.disabled {
  opacity: 0.4;
}
/* line 692, ../sass/screen.scss */
=======
/* line 722, ../sass/screen.scss */
.xv-relationwidget-description.disabled {
  opacity: 0.4;
}
/* line 725, ../sass/screen.scss */
>>>>>>> dc267ff0
.xv-relationwidget-description.label {
  text-indent: 0px;
  text-align: right;
}
<<<<<<< HEAD
/* line 697, ../sass/screen.scss */
.xv-relationwidget-description.hasLabel {
  text-indent: 0px;
}
/* line 700, ../sass/screen.scss */
=======
/* line 730, ../sass/screen.scss */
.xv-relationwidget-description.hasLabel {
  text-indent: 0px;
}
/* line 733, ../sass/screen.scss */
>>>>>>> dc267ff0
.xv-relationwidget-description.hyperlink {
  color: blue;
}

<<<<<<< HEAD
/* line 705, ../sass/screen.scss */
=======
/* line 738, ../sass/screen.scss */
>>>>>>> dc267ff0
.xv-textarea {
  background-color: white;
}

<<<<<<< HEAD
/* line 709, ../sass/screen.scss */
=======
/* line 742, ../sass/screen.scss */
>>>>>>> dc267ff0
.xv-half-check {
  background-image: url("../../assets/checkbox.png");
  background-repeat: no-repeat;
  background-attachment: scroll;
  background-position: 0 -96px;
  background-color: transparent;
}

<<<<<<< HEAD
/* line 718, ../sass/screen.scss */
=======
/* line 751, ../sass/screen.scss */
>>>>>>> dc267ff0
.xv-menuitem.disabled {
  color: Dimgray;
}

<<<<<<< HEAD
/********END XV WIDGETS******/
=======
/********END XV WIDGETS******/
/* line 759, ../sass/screen.scss */
.xv-login .xv-login-form {
  position: absolute;
  height: 250px;
  width: 300px;
  top: 50%;
  left: 50%;
  margin-top: -125px;
  margin-left: -150px;
}
/* line 767, ../sass/screen.scss */
.xv-login .xv-login-form .xv-message-box {
  font-size: 12px;
  text-align: center;
  padding: 10px;
}
/* line 769, ../sass/screen.scss */
.xv-login .xv-login-form .xv-message-box.error {
  color: #ff0000;
}
/* line 776, ../sass/screen.scss */
.xv-login .xv-organizations-selection {
  position: absolute;
  height: 300px;
  width: 400px;
  top: 50%;
  left: 50%;
  margin-top: -150px;
  margin-left: -200px;
}
/* line 784, ../sass/screen.scss */
.xv-login .xv-organizations-selection .xv-organization-row {
  padding: 5px;
  cursor: pointer;
}
/* line 787, ../sass/screen.scss */
.xv-login .xv-organizations-selection .xv-organization-row:hover {
  background-color: #ddd;
}

/* line 795, ../sass/screen.scss */
.xv-startup-panel .xv-startup-divider {
  width: 70%;
  margin-left: auto;
  margin-right: auto;
  top: 200px;
  position: relative;
  color: #F49200;
  text-transform: uppercase;
  font-family: Segoe UI, Prelude Medium, Helvetica, Verdana, sans-serif;
  font-size: 14px;
  font-weight: bold;
  margin-bottom: 8px;
}
/* line 808, ../sass/screen.scss */
.xv-startup-panel .xv-startup-progress {
  width: 70%;
  margin-left: auto;
  margin-right: auto;
  top: 200px;
  position: relative;
}
>>>>>>> dc267ff0
<|MERGE_RESOLUTION|>--- conflicted
+++ resolved
@@ -151,10 +151,6 @@
   width: 50px;
 }
 
-<<<<<<< HEAD
-/******** ********/
-/* line 87, ../sass/screen.scss */
-=======
 /* line 83, ../sass/screen.scss */
 .xt-sub-module-content {
   -webkit-box-shadow: black -4px 0 10px -4px;
@@ -189,16 +185,11 @@
 
 /******** ********/
 /* line 112, ../sass/screen.scss */
->>>>>>> dc267ff0
 body {
   font-family: "arial", "arial black";
 }
 
-<<<<<<< HEAD
-/* line 91, ../sass/screen.scss */
-=======
 /* line 116, ../sass/screen.scss */
->>>>>>> dc267ff0
 .xt-app {
   position: absolute;
   top: 0;
@@ -206,10 +197,6 @@
   right: 0;
   bottom: 0;
 }
-<<<<<<< HEAD
-/* line 97, ../sass/screen.scss */
-.xt-app .xv-postbooks {
-=======
 /* line 122, ../sass/screen.scss */
 .xt-app .xt-postbooks {
   position: absolute;
@@ -228,44 +215,20 @@
 }
 /* line 136, ../sass/screen.scss */
 .xt-app .xt-postbooks .xt-postbooks-container .xt-login .xt-login-screen .xt-user-login-screen {
->>>>>>> dc267ff0
   position: absolute;
   top: 0;
   left: 0;
   right: 0;
   bottom: 0;
-}
-<<<<<<< HEAD
-
-/* line 107, ../sass/screen.scss */
-.xv-login .xv-login-form {
-=======
+  background-color: #fff;
+}
 /* line 143, ../sass/screen.scss */
 .xt-app .xt-postbooks .xt-postbooks-container .xt-login .xt-login-screen .xt-user-login-screen .xt-user-login-block {
   background: url("../assets/login-blue-scr.png") 0 0 no-repeat;
->>>>>>> dc267ff0
-  position: absolute;
-  height: 250px;
-  width: 300px;
+  position: absolute;
   top: 50%;
   left: 50%;
   margin-top: -125px;
-<<<<<<< HEAD
-  margin-left: -150px;
-}
-/* line 115, ../sass/screen.scss */
-.xv-login .xv-login-form .xv-message-box {
-  font-size: 12px;
-  text-align: center;
-  padding: 10px;
-}
-/* line 117, ../sass/screen.scss */
-.xv-login .xv-login-form .xv-message-box.error {
-  color: #ff0000;
-}
-/* line 124, ../sass/screen.scss */
-.xv-login .xv-organizations-selection {
-=======
   margin-left: -300px;
   height: 250px;
   width: 300px;
@@ -295,54 +258,17 @@
 /* line 178, ../sass/screen.scss */
 .xt-app .xt-postbooks .xt-postbooks-container .xt-login .xt-login-screen .xt-user-login-screen .xt-login-logo-block {
   /*@include box-shadow(#000 -9px 0 20px -14px);*/
->>>>>>> dc267ff0
-  position: absolute;
-  height: 300px;
-  width: 400px;
+  position: absolute;
   top: 50%;
   left: 50%;
-  margin-top: -150px;
-  margin-left: -200px;
-}
-/* line 132, ../sass/screen.scss */
-.xv-login .xv-organizations-selection .xv-organization-row {
-  padding: 5px;
-  cursor: pointer;
-}
-/* line 135, ../sass/screen.scss */
-.xv-login .xv-organizations-selection .xv-organization-row:hover {
-  background-color: #ddd;
-}
-
-/* line 143, ../sass/screen.scss */
-.xv-startup-panel .xv-startup-divider {
-  width: 70%;
-  margin-left: auto;
-  margin-right: auto;
-  top: 200px;
-  position: relative;
-  color: #F49200;
-  text-transform: uppercase;
-  font-family: Segoe UI, Prelude Medium, Helvetica, Verdana, sans-serif;
-  font-size: 14px;
-  font-weight: bold;
-  margin-bottom: 8px;
-}
-/* line 156, ../sass/screen.scss */
-.xv-startup-panel .xv-startup-progress {
-  width: 70%;
-  margin-left: auto;
-  margin-right: auto;
-  top: 200px;
-  position: relative;
+  margin-top: -125px;
+  height: 250px;
+  width: 300px;
+  background: url("../assets/login-logo.png") 0 0 no-repeat;
 }
 
 /* Pullout.scss */
-<<<<<<< HEAD
-/* line 184, ../sass/screen.scss */
-=======
 /* line 214, ../sass/screen.scss */
->>>>>>> dc267ff0
 .xv-pullout-header {
   text-align: center;
   padding: 10px 0;
@@ -350,21 +276,13 @@
 
 /* adapt to smaller displays */
 @media (max-width: 480px) {
-<<<<<<< HEAD
-  /* line 191, ../sass/screen.scss */
-=======
   /* line 221, ../sass/screen.scss */
->>>>>>> dc267ff0
   .pullout-menu {
     display: block;
     margin: 0;
   }
 }
-<<<<<<< HEAD
-/* line 197, ../sass/screen.scss */
-=======
 /* line 227, ../sass/screen.scss */
->>>>>>> dc267ff0
 .pullout {
   position: absolute;
   top: 57px;
@@ -374,11 +292,7 @@
   background: #D8D8D8;
 }
 
-<<<<<<< HEAD
-/* line 206, ../sass/screen.scss */
-=======
 /* line 236, ../sass/screen.scss */
->>>>>>> dc267ff0
 .pullout-shadow {
   position: absolute;
   height: 100%;
@@ -390,11 +304,7 @@
   background-size: 20px 2px;
 }
 
-<<<<<<< HEAD
-/* line 217, ../sass/screen.scss */
-=======
 /* line 247, ../sass/screen.scss */
->>>>>>> dc267ff0
 .pullout-grabbutton {
   position: absolute;
   height: 54px;
@@ -406,11 +316,7 @@
   box-shadow: 4px 4px 4px rgba(0, 0, 0, 0.3);
 }
 
-<<<<<<< HEAD
-/* line 228, ../sass/screen.scss */
-=======
 /* line 258, ../sass/screen.scss */
->>>>>>> dc267ff0
 .pullout-toolbar {
   padding-top: 4px;
   text-align: center;
@@ -423,11 +329,7 @@
 }
 
 /* Workspace.scss */
-<<<<<<< HEAD
-/* line 234, ../sass/screen.scss */
-=======
 /* line 276, ../sass/screen.scss */
->>>>>>> dc267ff0
 .xv-workspace-header {
   color: white;
   white-space: nowrap;
@@ -438,34 +340,11 @@
 }
 
 /* Parameter.scss */
-<<<<<<< HEAD
-/* line 244, ../sass/screen.scss */
-=======
 /* line 286, ../sass/screen.scss */
->>>>>>> dc267ff0
 .xv-parameter-item {
   background-color: white;
   /* this ain't right */
 }
-<<<<<<< HEAD
-/* line 246, ../sass/screen.scss */
-.xv-parameter-item .xv-label {
-  color: black;
-}
-/* line 249, ../sass/screen.scss */
-.xv-parameter-item .xv-decorated-label {
-  color: black;
-}
-/* line 252, ../sass/screen.scss */
-.xv-parameter-item .xv-picker {
-  width: 150px;
-}
-/* line 257, ../sass/screen.scss */
-.xv-parameter-item .xv-relationwidget .xv-subinput {
-  width: 127px;
-}
-/* line 262, ../sass/screen.scss */
-=======
 /* line 288, ../sass/screen.scss */
 .xv-parameter-item .xv-label {
   color: black;
@@ -483,25 +362,16 @@
   width: 127px;
 }
 /* line 304, ../sass/screen.scss */
->>>>>>> dc267ff0
 .xv-parameter-item .xv-datewidget .xv-subinput {
   width: 127px;
 }
 
 /* List.scss */
-<<<<<<< HEAD
-/* line 269, ../sass/screen.scss */
-.xv-list {
-  background-color: white;
-}
-/* line 271, ../sass/screen.scss */
-=======
 /* line 311, ../sass/screen.scss */
 .xv-list {
   background-color: white;
 }
 /* line 313, ../sass/screen.scss */
->>>>>>> dc267ff0
 .xv-list .xv-list-item {
   -webkit-box-sizing: border-box;
   -moz-box-sizing: border-box;
@@ -511,46 +381,11 @@
   padding-bottom: 3px;
   border-bottom: 1px solid #ddd;
 }
-<<<<<<< HEAD
-/* line 277, ../sass/screen.scss */
-=======
 /* line 319, ../sass/screen.scss */
->>>>>>> dc267ff0
 .xv-list .xv-list-item.inactive {
   background-color: #8d8d8d;
   color: black;
 }
-<<<<<<< HEAD
-/* line 281, ../sass/screen.scss */
-.xv-list .xv-list-item.inactive .xv-list-column .xv-list-attr {
-  background-color: #8d8d8d;
-}
-/* line 283, ../sass/screen.scss */
-.xv-list .xv-list-item.inactive .xv-list-column .xv-list-attr.placeholder {
-  color: #8d8d8d;
-}
-/* line 290, ../sass/screen.scss */
-.xv-list .xv-list-item .xv-list-column.short {
-  width: 150px;
-}
-/* line 293, ../sass/screen.scss */
-.xv-list .xv-list-item .xv-list-column.first {
-  width: 320px;
-}
-/* line 296, ../sass/screen.scss */
-.xv-list .xv-list-item .xv-list-column.second {
-  width: 165px;
-}
-/* line 299, ../sass/screen.scss */
-.xv-list .xv-list-item .xv-list-column.third {
-  width: 75px;
-}
-/* line 302, ../sass/screen.scss */
-.xv-list .xv-list-item .xv-list-column.money {
-  width: 85px;
-}
-/* line 305, ../sass/screen.scss */
-=======
 /* line 323, ../sass/screen.scss */
 .xv-list .xv-list-item.inactive .xv-list-column .xv-list-attr {
   background-color: #8d8d8d;
@@ -580,7 +415,6 @@
   width: 85px;
 }
 /* line 347, ../sass/screen.scss */
->>>>>>> dc267ff0
 .xv-list .xv-list-item .xv-list-column .xv-list-attr {
   padding: 5px;
   font-size: 13px;
@@ -590,34 +424,11 @@
   color: black;
   background-color: white;
 }
-<<<<<<< HEAD
-/* line 313, ../sass/screen.scss */
-=======
 /* line 355, ../sass/screen.scss */
->>>>>>> dc267ff0
 .xv-list .xv-list-item .xv-list-column .xv-list-attr.right {
   position: absolute;
   right: 0px;
 }
-<<<<<<< HEAD
-/* line 317, ../sass/screen.scss */
-.xv-list .xv-list-item .xv-list-column .xv-list-attr.text-align-right {
-  text-align: right;
-}
-/* line 320, ../sass/screen.scss */
-.xv-list .xv-list-item .xv-list-column .xv-list-attr.bold {
-  font-weight: bold;
-}
-/* line 323, ../sass/screen.scss */
-.xv-list .xv-list-item .xv-list-column .xv-list-attr.error {
-  color: #ff0000;
-}
-/* line 326, ../sass/screen.scss */
-.xv-list .xv-list-item .xv-list-column .xv-list-attr.italic {
-  font-style: italic;
-}
-/* line 329, ../sass/screen.scss */
-=======
 /* line 359, ../sass/screen.scss */
 .xv-list .xv-list-item .xv-list-column .xv-list-attr.text-align-right {
   text-align: right;
@@ -635,22 +446,10 @@
   font-style: italic;
 }
 /* line 371, ../sass/screen.scss */
->>>>>>> dc267ff0
 .xv-list .xv-list-item .xv-list-column .xv-list-attr.placeholder {
   font-style: italic;
   color: #93a1a1;
 }
-<<<<<<< HEAD
-/* line 333, ../sass/screen.scss */
-.xv-list .xv-list-item .xv-list-column .xv-list-attr.hyperlink {
-  color: blue;
-}
-/* line 338, ../sass/screen.scss */
-.xv-list .xv-list-item.item-selected {
-  background: #226b9a url(../../assets/item-hilite.png) repeat-x bottom;
-}
-/* line 341, ../sass/screen.scss */
-=======
 /* line 375, ../sass/screen.scss */
 .xv-list .xv-list-item .xv-list-column .xv-list-attr.hyperlink {
   color: blue;
@@ -660,36 +459,23 @@
   background: #226b9a url(../../assets/item-hilite.png) repeat-x bottom;
 }
 /* line 383, ../sass/screen.scss */
->>>>>>> dc267ff0
 .xv-list .xv-list-item.item-selected .xv-list-column .xv-list-attr {
   color: white;
   background: none;
 }
-<<<<<<< HEAD
-/* line 344, ../sass/screen.scss */
-=======
 /* line 386, ../sass/screen.scss */
->>>>>>> dc267ff0
 .xv-list .xv-list-item.item-selected .xv-list-column .xv-list-attr.placeholder {
   font-style: italic;
   color: SkyBlue;
 }
-<<<<<<< HEAD
-/* line 348, ../sass/screen.scss */
-=======
 /* line 390, ../sass/screen.scss */
->>>>>>> dc267ff0
 .xv-list .xv-list-item.item-selected .xv-list-column .xv-list-attr.hyperlink {
   color: #F49200;
   background: #226b9a url(../../assets/item-hilite.png) repeat-x bottom;
 }
 
 /* Groupbox.css */
-<<<<<<< HEAD
-/* line 359, ../sass/screen.scss */
-=======
 /* line 401, ../sass/screen.scss */
->>>>>>> dc267ff0
 .xv-groupbox {
   min-width: 300px;
   padding-top: 8px;
@@ -697,29 +483,17 @@
   padding-left: 8px;
   margin-right: 5px;
 }
-<<<<<<< HEAD
-/* line 364, ../sass/screen.scss */
-=======
 /* line 407, ../sass/screen.scss */
->>>>>>> dc267ff0
 .xv-groupbox.in-panel {
   padding: 0 0 0 0;
   margin: 0 0 0 0;
 }
-<<<<<<< HEAD
-/* line 368, ../sass/screen.scss */
-=======
 /* line 411, ../sass/screen.scss */
->>>>>>> dc267ff0
 .xv-groupbox.panel {
   min-width: 330px;
 }
 
-<<<<<<< HEAD
-/* line 373, ../sass/screen.scss */
-=======
 /* line 416, ../sass/screen.scss */
->>>>>>> dc267ff0
 .xv-groupbox.in-panel > *:first-child {
   border-top-color: #aaaaaa;
   border-top: none;
@@ -727,21 +501,13 @@
   border-radius: 0 0 0 0;
 }
 
-<<<<<<< HEAD
-/* line 380, ../sass/screen.scss */
-=======
 /* line 423, ../sass/screen.scss */
->>>>>>> dc267ff0
 .xv-groupbox.in-panel > *:last-child {
   border-radius: 0 0 0 0;
   border-bottom: none;
 }
 
-<<<<<<< HEAD
-/* line 385, ../sass/screen.scss */
-=======
 /* line 428, ../sass/screen.scss */
->>>>>>> dc267ff0
 .xv-groupbox > * {
   display: block;
   /*box-shadow: inset 0px 1px 1px rgba(255,255,255,0.5);*/
@@ -754,40 +520,24 @@
   margin: 0;
 }
 
-<<<<<<< HEAD
-/* line 397, ../sass/screen.scss */
-=======
 /* line 440, ../sass/screen.scss */
->>>>>>> dc267ff0
 .xv-groupbox > *:first-child {
   border-top-color: #aaaaaa;
   border-width: 1px;
   border-radius: 4px 4px 0 0;
 }
 
-<<<<<<< HEAD
-/* line 403, ../sass/screen.scss */
-=======
 /* line 446, ../sass/screen.scss */
->>>>>>> dc267ff0
 .xv-groupbox > *:last-child {
   border-radius: 0 0 4px 4px;
 }
 
-<<<<<<< HEAD
-/* line 407, ../sass/screen.scss */
-=======
 /* line 450, ../sass/screen.scss */
->>>>>>> dc267ff0
 .xv-groupbox > *:first-child:last-child {
   border-radius: 4px;
 }
 
-<<<<<<< HEAD
-/* line 411, ../sass/screen.scss */
-=======
 /* line 454, ../sass/screen.scss */
->>>>>>> dc267ff0
 .xv-groupbox-header {
   padding: 2px 10px;
   /**/
@@ -802,82 +552,39 @@
   background: #4c4c4c url(../../images/gradient.png) repeat-x 0 10px;
 }
 
-<<<<<<< HEAD
-/* line 425, ../sass/screen.scss */
-=======
 /* line 468, ../sass/screen.scss */
->>>>>>> dc267ff0
 .xv-groupbox .onyx-input-decorator {
   border: 0px;
 }
 
-<<<<<<< HEAD
-/* line 429, ../sass/screen.scss */
-=======
 /* line 472, ../sass/screen.scss */
->>>>>>> dc267ff0
 .xv-groupbox > .onyx-input-decorator {
   border-color: #aaaaaa;
   border-width: 0 1px 1px 1px;
   border-radius: 0;
 }
 
-<<<<<<< HEAD
-/* line 435, ../sass/screen.scss */
-=======
 /* line 478, ../sass/screen.scss */
->>>>>>> dc267ff0
 .xv-groupbox .xv-inputwidget {
   background-color: white;
 }
 
-<<<<<<< HEAD
-/* line 439, ../sass/screen.scss */
-=======
 /* line 482, ../sass/screen.scss */
->>>>>>> dc267ff0
 .xv-groupbox > .onyx-input-decorator:first-child {
   border-width: 1px;
   border-radius: 4px 4px 0 0;
 }
 
-<<<<<<< HEAD
-/* line 444, ../sass/screen.scss */
-=======
 /* line 487, ../sass/screen.scss */
->>>>>>> dc267ff0
 .xv-groupbox > .onyx-input-decorator:last-child {
   border-radius: 0 0 4px 4px;
 }
 
-<<<<<<< HEAD
-/* line 448, ../sass/screen.scss */
-=======
 /* line 491, ../sass/screen.scss */
->>>>>>> dc267ff0
 .xv-groupbox > .onyx-input-decorator:first-child:last-child {
   border-radius: 4px;
 }
 
-<<<<<<< HEAD
-/* line 452, ../sass/screen.scss */
-.xv-groupbox-buttons {
-  border: none;
-}
-/* line 454, ../sass/screen.scss */
-.xv-groupbox-buttons .xv-groupbox-button-single {
-  border-radius: 0 0 4px 4px;
-}
-/* line 457, ../sass/screen.scss */
-.xv-groupbox-buttons .xv-groupbox-button-center {
-  border-radius: 0 0 0 0;
-}
-/* line 460, ../sass/screen.scss */
-.xv-groupbox-buttons .xv-groupbox-button-left {
-  border-radius: 0 0 0 4px;
-}
-/* line 463, ../sass/screen.scss */
-=======
 /* line 495, ../sass/screen.scss */
 .xv-groupbox-buttons {
   border: none;
@@ -895,75 +602,38 @@
   border-radius: 0 0 0 4px;
 }
 /* line 506, ../sass/screen.scss */
->>>>>>> dc267ff0
 .xv-groupbox-buttons .xv-groupbox-button-right {
   border-radius: 0 0 4px 0;
 }
 
-<<<<<<< HEAD
-/* line 468, ../sass/screen.scss */
-=======
 /* line 511, ../sass/screen.scss */
->>>>>>> dc267ff0
 .xv-popup-button {
   margin: 4px;
 }
 
-<<<<<<< HEAD
-/* line 472, ../sass/screen.scss */
-=======
 /* line 515, ../sass/screen.scss */
->>>>>>> dc267ff0
 .xv-scroller {
   background: white;
 }
 
-<<<<<<< HEAD
-/* line 476, ../sass/screen.scss */
-=======
 /* line 519, ../sass/screen.scss */
->>>>>>> dc267ff0
 .xv-error {
   color: #ff0000;
 }
 
 /* ProjectTaskListRelationsBox.scss */
-<<<<<<< HEAD
-/* line 482, ../sass/screen.scss */
-=======
 /* line 525, ../sass/screen.scss */
->>>>>>> dc267ff0
 .xv-project-tasks-box.panel {
-  width: 675px;
-}
-/* line 485, ../sass/screen.scss */
-.xv-project-tasks-box .xv-groupbox {
-  padding-top: 0px;
-  padding-bottom: 0px;
-  padding-left: 0px;
-  margin-right: 0px;
-  border: none;
-}
-/* line 491, ../sass/screen.scss */
-.xv-project-tasks-box .xv-groupbox.panel {
-  min-width: 0px;
+  width: 640px;
 }
 
 /* CommentBox.scss */
-<<<<<<< HEAD
-/* line 499, ../sass/screen.scss */
-=======
 /* line 532, ../sass/screen.scss */
->>>>>>> dc267ff0
 .xv-comment-box .xv-comment-box-repeater {
   background: white;
   max-width: 320px;
 }
-<<<<<<< HEAD
-/* line 504, ../sass/screen.scss */
-=======
 /* line 537, ../sass/screen.scss */
->>>>>>> dc267ff0
 .xv-comment-box .xv-comment-box-label {
   padding: 4px;
   font-size: small;
@@ -972,47 +642,27 @@
   overflow: hidden;
   text-overflow: ellipsis;
 }
-<<<<<<< HEAD
-/* line 513, ../sass/screen.scss */
-=======
 /* line 546, ../sass/screen.scss */
->>>>>>> dc267ff0
 .xv-comment-box .xv-comment-box-textblock {
   padding: 12px;
   font-size: small;
   overflow: hidden;
 }
-<<<<<<< HEAD
-/* line 517, ../sass/screen.scss */
-=======
 /* line 550, ../sass/screen.scss */
->>>>>>> dc267ff0
 .xv-comment-box .xv-comment-box-textblock.disabled {
   opacity: 0.6;
 }
 
-<<<<<<< HEAD
-/* line 524, ../sass/screen.scss */
-.xv-assignment-box .xv-decorated-label {
-  width: 250px;
-}
-/* line 527, ../sass/screen.scss */
-=======
 /* line 557, ../sass/screen.scss */
 .xv-assignment-box .xv-decorated-label {
   width: 250px;
 }
 /* line 560, ../sass/screen.scss */
->>>>>>> dc267ff0
 .xv-assignment-box .xv-label {
   width: 250px;
 }
 
-<<<<<<< HEAD
-/* line 532, ../sass/screen.scss */
-=======
 /* line 565, ../sass/screen.scss */
->>>>>>> dc267ff0
 .xv-parameter-title {
   padding-top: 8px;
   font-size: large;
@@ -1021,51 +671,31 @@
 
 /*********XV WIDGETS***********/
 /* AddressWidget.scss */
-<<<<<<< HEAD
-/* line 541, ../sass/screen.scss */
-=======
 /* line 574, ../sass/screen.scss */
->>>>>>> dc267ff0
 .xv-addresswidget {
   background-color: white;
   padding: 4px;
 }
-<<<<<<< HEAD
-/* line 544, ../sass/screen.scss */
-=======
 /* line 577, ../sass/screen.scss */
->>>>>>> dc267ff0
 .xv-addresswidget .xv-addresswidget-viewer {
   border: 0px;
   font-size: medium;
   display: inline;
 }
-<<<<<<< HEAD
-/* line 548, ../sass/screen.scss */
-=======
 /* line 581, ../sass/screen.scss */
->>>>>>> dc267ff0
 .xv-addresswidget .xv-addresswidget-viewer.placeholder {
   font-style: italic;
   color: #93a1a1;
 }
 
-<<<<<<< HEAD
-/* line 555, ../sass/screen.scss */
-=======
 /* line 588, ../sass/screen.scss */
->>>>>>> dc267ff0
 .xv-addresswidget-input-decorator {
   background: white;
   display: block;
   margin: 4px;
 }
 
-<<<<<<< HEAD
-/* line 561, ../sass/screen.scss */
-=======
 /* line 594, ../sass/screen.scss */
->>>>>>> dc267ff0
 .xv-addresswidget-combobox-decorator {
   background: white;
   display: block;
@@ -1073,58 +703,34 @@
   width: 205px;
 }
 
-<<<<<<< HEAD
-/* line 568, ../sass/screen.scss */
-=======
 /* line 601, ../sass/screen.scss */
->>>>>>> dc267ff0
 .xv-addresswidget-input {
   width: 100%;
 }
 
-<<<<<<< HEAD
-/* line 572, ../sass/screen.scss */
-=======
 /* line 605, ../sass/screen.scss */
->>>>>>> dc267ff0
 .xv-addresswidget-button {
   margin-right: 4px;
 }
 
-<<<<<<< HEAD
-/* line 576, ../sass/screen.scss */
-=======
 /* line 609, ../sass/screen.scss */
->>>>>>> dc267ff0
 .xv-addresswidget-buttons {
   margin-top: 4px;
 }
 
-<<<<<<< HEAD
-/* line 580, ../sass/screen.scss */
-=======
 /* line 613, ../sass/screen.scss */
->>>>>>> dc267ff0
 .xv-addresswidget-editor-header {
   padding: 4px;
 }
 
-<<<<<<< HEAD
-/* line 584, ../sass/screen.scss */
-=======
 /* line 617, ../sass/screen.scss */
->>>>>>> dc267ff0
 .xv-addresswidget-editor {
   width: 320px;
   padding: 8px;
   padding-right: 16px;
 }
 
-<<<<<<< HEAD
-/* line 590, ../sass/screen.scss */
-=======
 /* line 623, ../sass/screen.scss */
->>>>>>> dc267ff0
 .xv-addresslist-attr {
   padding: 5px;
   font-size: 13px;
@@ -1135,21 +741,13 @@
 }
 
 /* Combobox.scss */
-<<<<<<< HEAD
-/* line 600, ../sass/screen.scss */
-=======
 /* line 633, ../sass/screen.scss */
->>>>>>> dc267ff0
 .xv-combobox {
   height: 24px;
   width: 205px;
 }
 
-<<<<<<< HEAD
-/* line 605, ../sass/screen.scss */
-=======
 /* line 638, ../sass/screen.scss */
->>>>>>> dc267ff0
 .xv-combobox-input {
   font-size: medium;
   border: 0px;
@@ -1158,40 +756,24 @@
   outline: none;
 }
 
-<<<<<<< HEAD
-/* line 613, ../sass/screen.scss */
-=======
 /* line 646, ../sass/screen.scss */
->>>>>>> dc267ff0
 .xv-combobox-icon {
   left: 8px;
   position: relative;
 }
 
 /* picker.scss */
-<<<<<<< HEAD
-/* line 619, ../sass/screen.scss */
-=======
 /* line 652, ../sass/screen.scss */
->>>>>>> dc267ff0
 .xv-pickerwidget {
   background-color: white;
 }
 
-<<<<<<< HEAD
-/* line 623, ../sass/screen.scss */
-=======
 /* line 656, ../sass/screen.scss */
->>>>>>> dc267ff0
 .xv-picker {
   width: 180px;
 }
 
-<<<<<<< HEAD
-/* line 627, ../sass/screen.scss */
-=======
 /* line 660, ../sass/screen.scss */
->>>>>>> dc267ff0
 .xv-label {
   width: 130px;
   padding-bottom: 8px;
@@ -1201,11 +783,7 @@
   text-align: right;
 }
 
-<<<<<<< HEAD
-/* line 636, ../sass/screen.scss */
-=======
 /* line 669, ../sass/screen.scss */
->>>>>>> dc267ff0
 .xv-decorated-label {
   width: 130px;
   padding-bottom: 8px;
@@ -1215,11 +793,7 @@
   text-align: right;
 }
 
-<<<<<<< HEAD
-/* line 645, ../sass/screen.scss */
-=======
 /* line 678, ../sass/screen.scss */
->>>>>>> dc267ff0
 .xv-picker-label {
   width: 130px;
   padding-bottom: 8px;
@@ -1229,11 +803,7 @@
   text-align: right;
 }
 
-<<<<<<< HEAD
-/* line 654, ../sass/screen.scss */
-=======
 /* line 687, ../sass/screen.scss */
->>>>>>> dc267ff0
 .xv-textarea-input {
   width: 95%;
   min-height: 100px;
@@ -1242,43 +812,27 @@
   border-color: #ddd;
 }
 
-<<<<<<< HEAD
-/* line 662, ../sass/screen.scss */
-=======
 /* line 695, ../sass/screen.scss */
->>>>>>> dc267ff0
 .xv-relationwidget-completer {
   left: -200px;
   top: 15px;
 }
 
-<<<<<<< HEAD
-/* line 668, ../sass/screen.scss */
-=======
 /* line 701, ../sass/screen.scss */
->>>>>>> dc267ff0
 .xv-relationwidget-column.left {
   padding-right: 18px;
   color: black;
   width: 140px;
 }
 
-<<<<<<< HEAD
-/* line 675, ../sass/screen.scss */
-=======
 /* line 708, ../sass/screen.scss */
->>>>>>> dc267ff0
 .xv-relationwidget-icon {
   top: 2px;
   left: 8px;
   position: relative;
 }
 
-<<<<<<< HEAD
-/* line 681, ../sass/screen.scss */
-=======
 /* line 714, ../sass/screen.scss */
->>>>>>> dc267ff0
 .xv-relationwidget-description {
   white-space: nowrap;
   overflow: hidden;
@@ -1288,54 +842,30 @@
   padding-bottom: 4px;
   max-width: 325px;
 }
-<<<<<<< HEAD
-/* line 689, ../sass/screen.scss */
-.xv-relationwidget-description.disabled {
-  opacity: 0.4;
-}
-/* line 692, ../sass/screen.scss */
-=======
 /* line 722, ../sass/screen.scss */
 .xv-relationwidget-description.disabled {
   opacity: 0.4;
 }
 /* line 725, ../sass/screen.scss */
->>>>>>> dc267ff0
 .xv-relationwidget-description.label {
   text-indent: 0px;
   text-align: right;
 }
-<<<<<<< HEAD
-/* line 697, ../sass/screen.scss */
-.xv-relationwidget-description.hasLabel {
-  text-indent: 0px;
-}
-/* line 700, ../sass/screen.scss */
-=======
 /* line 730, ../sass/screen.scss */
 .xv-relationwidget-description.hasLabel {
   text-indent: 0px;
 }
 /* line 733, ../sass/screen.scss */
->>>>>>> dc267ff0
 .xv-relationwidget-description.hyperlink {
   color: blue;
 }
 
-<<<<<<< HEAD
-/* line 705, ../sass/screen.scss */
-=======
 /* line 738, ../sass/screen.scss */
->>>>>>> dc267ff0
 .xv-textarea {
   background-color: white;
 }
 
-<<<<<<< HEAD
-/* line 709, ../sass/screen.scss */
-=======
 /* line 742, ../sass/screen.scss */
->>>>>>> dc267ff0
 .xv-half-check {
   background-image: url("../../assets/checkbox.png");
   background-repeat: no-repeat;
@@ -1344,18 +874,11 @@
   background-color: transparent;
 }
 
-<<<<<<< HEAD
-/* line 718, ../sass/screen.scss */
-=======
 /* line 751, ../sass/screen.scss */
->>>>>>> dc267ff0
 .xv-menuitem.disabled {
   color: Dimgray;
 }
 
-<<<<<<< HEAD
-/********END XV WIDGETS******/
-=======
 /********END XV WIDGETS******/
 /* line 759, ../sass/screen.scss */
 .xv-login .xv-login-form {
@@ -1418,5 +941,4 @@
   margin-right: auto;
   top: 200px;
   position: relative;
-}
->>>>>>> dc267ff0
+}