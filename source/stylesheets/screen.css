--- conflicted
+++ resolved
@@ -549,26 +549,6 @@
   vertical-align: top;
 }
 
-<<<<<<< HEAD
-/* line 501, ../sass/screen.scss */
-.xv-repeater-box-header {
-  background-color: lightgrey;
-}
-
-/* line 505, ../sass/screen.scss */
-.xv-repeater-box-row {
-  background-color: white;
-}
-/* line 507, ../sass/screen.scss */
-.xv-repeater-box-row .xv-wide-entry {
-  width: 200px;
-}
-/* line 509, ../sass/screen.scss */
-.xv-repeater-box-row .xv-wide-entry .xv-subinput {
-  width: 200px;
-}
-/* line 513, ../sass/screen.scss */
-=======
 /* line 438, ../sass/screen.scss */
 .xv-repeater-box-row {
   background-color: white;
@@ -582,28 +562,12 @@
   width: 200px;
 }
 /* line 446, ../sass/screen.scss */
->>>>>>> a9c6b2e1
 .xv-repeater-box-row .xv-delete-button {
   width: 14px;
   height: 21px;
   padding-top: 0px;
 }
 
-<<<<<<< HEAD
-/* line 520, ../sass/screen.scss */
-.xv-comment-box {
-  width: 700px;
-}
-/* line 522, ../sass/screen.scss */
-.xv-comment-box .xv-repeater-box-row {
-  height: 140px;
-}
-/* line 525, ../sass/screen.scss */
-.xv-comment-box .xv-comment-box-createdBy {
-  font-weight: bold;
-}
-/* line 529, ../sass/screen.scss */
-=======
 /* line 453, ../sass/screen.scss */
 .xv-comment-box {
   width: 700px;
@@ -617,120 +581,68 @@
   font-weight: bold;
 }
 /* line 462, ../sass/screen.scss */
->>>>>>> a9c6b2e1
 .xv-comment-box .xv-comment-box-text {
   position: absolute;
   margin-top: 40px;
   border-width: 0px;
   width: 500px;
   border: 1px solid grey;
-  border-radius: 4px 4px 4px 4px;
-}
-<<<<<<< HEAD
-/* line 537, ../sass/screen.scss */
-=======
+}
 /* line 472, ../sass/screen.scss */
->>>>>>> a9c6b2e1
 .xv-comment-box .xv-textarea-input {
-  height: 65px;
-  min-height: 65px;
-  width: 480px;
-}
-<<<<<<< HEAD
-/* line 542, ../sass/screen.scss */
-=======
+  height: 75px;
+  min-height: 75px;
+  width: 490px;
+}
 /* line 478, ../sass/screen.scss */
->>>>>>> a9c6b2e1
 .xv-comment-box .xv-repeater-box-header {
   visibility: hidden;
-  height: 0px;
-}
-<<<<<<< HEAD
-/* line 546, ../sass/screen.scss */
-.xv-comment-box .xv-comment-box-comment-type {
-  border-width: 0px;
-}
-/* line 548, ../sass/screen.scss */
-=======
+}
 /* line 481, ../sass/screen.scss */
 .xv-comment-box .xv-comment-box-comment-type {
   border-width: 0px;
 }
 /* line 483, ../sass/screen.scss */
->>>>>>> a9c6b2e1
 .xv-comment-box .xv-comment-box-comment-type .xv-picker {
   height: 25px;
   padding: 2px;
 }
 
-/* line 556, ../sass/screen.scss */
-.xv-assignment-box .xv-label {
-  width: 250px;
-}
-
 /*********END XV VIEWS***********/
 /*********XV WIDGETS***********/
-<<<<<<< HEAD
-/* line 565, ../sass/screen.scss */
-=======
 /* line 494, ../sass/screen.scss */
->>>>>>> a9c6b2e1
 .xv-dropdownwidget {
   background-color: white;
 }
 
-<<<<<<< HEAD
-/* line 569, ../sass/screen.scss */
-=======
 /* line 498, ../sass/screen.scss */
->>>>>>> a9c6b2e1
 .xv-picker {
   width: 200px;
 }
 
-<<<<<<< HEAD
-/* line 574, ../sass/screen.scss */
-=======
 /* line 503, ../sass/screen.scss */
->>>>>>> a9c6b2e1
 .xv-label {
   width: 100px;
   padding-right: 8px;
   text-align: right;
 }
 
-<<<<<<< HEAD
-/* line 580, ../sass/screen.scss */
-=======
 /* line 509, ../sass/screen.scss */
->>>>>>> a9c6b2e1
 .xv-subinput {
   width: 200px;
 }
 
-<<<<<<< HEAD
-/* line 583, ../sass/screen.scss */
-=======
 /* line 512, ../sass/screen.scss */
->>>>>>> a9c6b2e1
 .xv-inputwidget {
   background-color: white;
 }
 
-<<<<<<< HEAD
-/* line 587, ../sass/screen.scss */
-=======
 /* line 516, ../sass/screen.scss */
->>>>>>> a9c6b2e1
 .xv-input-decorator {
   border: 0px;
 }
 
-<<<<<<< HEAD
-/* line 591, ../sass/screen.scss */
-=======
 /* line 520, ../sass/screen.scss */
->>>>>>> a9c6b2e1
 .xv-textarea-input {
   border: 0px;
   width: 324px;
@@ -738,42 +650,26 @@
   margin: 6px;
 }
 
-<<<<<<< HEAD
-/* line 598, ../sass/screen.scss */
-=======
 /* line 527, ../sass/screen.scss */
->>>>>>> a9c6b2e1
 .xv-relationwidget-completer {
   left: -200px;
   top: 15px;
 }
 
-<<<<<<< HEAD
-/* line 603, ../sass/screen.scss */
-=======
 /* line 532, ../sass/screen.scss */
->>>>>>> a9c6b2e1
 .xv-relationwidget-description {
   text-indent: 120px;
   font-size: small;
   padding-bottom: 4px;
 }
 
-<<<<<<< HEAD
-/* line 610, ../sass/screen.scss */
-=======
 /* line 539, ../sass/screen.scss */
->>>>>>> a9c6b2e1
 .xv-relationwidget .xv-subinput {
   width: 150px;
 }
 
 /********END XV WIDGETS******/
-<<<<<<< HEAD
-/* line 618, ../sass/screen.scss */
-=======
 /* line 547, ../sass/screen.scss */
->>>>>>> a9c6b2e1
 .xv-login .xv-login-form {
   position: absolute;
   height: 250px;
@@ -783,29 +679,17 @@
   margin-top: -125px;
   margin-left: -150px;
 }
-<<<<<<< HEAD
-/* line 626, ../sass/screen.scss */
-=======
 /* line 555, ../sass/screen.scss */
->>>>>>> a9c6b2e1
 .xv-login .xv-login-form .xv-message-box {
   font-size: 12px;
   text-align: center;
   padding: 10px;
 }
-<<<<<<< HEAD
-/* line 628, ../sass/screen.scss */
-.xv-login .xv-login-form .xv-message-box.error {
-  color: #ff0000;
-}
-/* line 635, ../sass/screen.scss */
-=======
 /* line 557, ../sass/screen.scss */
 .xv-login .xv-login-form .xv-message-box.error {
   color: #ff0000;
 }
 /* line 564, ../sass/screen.scss */
->>>>>>> a9c6b2e1
 .xv-login .xv-organizations-selection {
   position: absolute;
   height: 300px;
@@ -815,20 +699,12 @@
   margin-top: -150px;
   margin-left: -200px;
 }
-<<<<<<< HEAD
-/* line 643, ../sass/screen.scss */
-=======
 /* line 572, ../sass/screen.scss */
->>>>>>> a9c6b2e1
 .xv-login .xv-organizations-selection .xv-organization-row {
   padding: 5px;
   cursor: pointer;
 }
-<<<<<<< HEAD
-/* line 646, ../sass/screen.scss */
-=======
 /* line 575, ../sass/screen.scss */
->>>>>>> a9c6b2e1
 .xv-login .xv-organizations-selection .xv-organization-row:hover {
   background-color: #ddd;
 }
