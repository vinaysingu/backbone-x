--- conflicted
+++ resolved
@@ -539,10 +539,6 @@
 /*********END PULLOUT *********/
 /*********XV WIDGETS***********/
 /* line 434, ../sass/screen.scss */
-<<<<<<< HEAD
-.xv-widgets-date .xv-input-decorator {
-  height: 14px;
-=======
 .xv-top-panel {
   height: 300px;
 }
@@ -595,7 +591,6 @@
   text-indent: 120px;
   font-size: small;
   padding-bottom: 4px;
->>>>>>> d32a6490
 }
 
 /********END XV WIDGETS******/
