/* Welcome to Compass.
 * In this file you should write your main styles. (or centralize your imports)
 * Import this file using the following HTML or equivalent:
 * <link href="/stylesheets/screen.css" media="screen, projection" rel="stylesheet" type="text/css" /> */
/* line 17, ../../../../../../../usr/local/lib/ruby/gems/1.9.1/gems/compass-0.12.2/frameworks/compass/stylesheets/compass/reset/_utilities.scss */
html, body, div, span, applet, object, iframe,
h1, h2, h3, h4, h5, h6, p, blockquote, pre,
a, abbr, acronym, address, big, cite, code,
del, dfn, em, img, ins, kbd, q, s, samp,
small, strike, strong, sub, sup, tt, var,
b, u, i, center,
dl, dt, dd, ol, ul, li,
fieldset, form, label, legend,
table, caption, tbody, tfoot, thead, tr, th, td,
article, aside, canvas, details, embed,
figure, figcaption, footer, header, hgroup,
menu, nav, output, ruby, section, summary,
time, mark, audio, video {
  margin: 0;
  padding: 0;
  border: 0;
  font: inherit;
  font-size: 100%;
  vertical-align: baseline;
}

/* line 22, ../../../../../../../usr/local/lib/ruby/gems/1.9.1/gems/compass-0.12.2/frameworks/compass/stylesheets/compass/reset/_utilities.scss */
html {
  line-height: 1;
}

/* line 24, ../../../../../../../usr/local/lib/ruby/gems/1.9.1/gems/compass-0.12.2/frameworks/compass/stylesheets/compass/reset/_utilities.scss */
ol, ul {
  list-style: none;
}

/* line 26, ../../../../../../../usr/local/lib/ruby/gems/1.9.1/gems/compass-0.12.2/frameworks/compass/stylesheets/compass/reset/_utilities.scss */
table {
  border-collapse: collapse;
  border-spacing: 0;
}

/* line 28, ../../../../../../../usr/local/lib/ruby/gems/1.9.1/gems/compass-0.12.2/frameworks/compass/stylesheets/compass/reset/_utilities.scss */
caption, th, td {
  text-align: left;
  font-weight: normal;
  vertical-align: middle;
}

/* line 30, ../../../../../../../usr/local/lib/ruby/gems/1.9.1/gems/compass-0.12.2/frameworks/compass/stylesheets/compass/reset/_utilities.scss */
q, blockquote {
  quotes: none;
}
/* line 103, ../../../../../../../usr/local/lib/ruby/gems/1.9.1/gems/compass-0.12.2/frameworks/compass/stylesheets/compass/reset/_utilities.scss */
q:before, q:after, blockquote:before, blockquote:after {
  content: "";
  content: none;
}

/* line 32, ../../../../../../../usr/local/lib/ruby/gems/1.9.1/gems/compass-0.12.2/frameworks/compass/stylesheets/compass/reset/_utilities.scss */
a img {
  border: none;
}

/* line 116, ../../../../../../../usr/local/lib/ruby/gems/1.9.1/gems/compass-0.12.2/frameworks/compass/stylesheets/compass/reset/_utilities.scss */
article, aside, details, figcaption, figure, footer, header, hgroup, menu, nav, section, summary {
  display: block;
}

/* line 16, ../sass/screen.scss */
.bggrad {
  background-image: -webkit-gradient(radial, 50% 50%, 0, 50% 50%, 70, color-stop(0%, #666666), color-stop(70%, #333333));
  background-image: -webkit-radial-gradient(#666666, #333333 70%);
  background-image: -moz-radial-gradient(#666666, #333333 70%);
  background-image: -o-radial-gradient(#666666, #333333 70%);
  background-image: radial-gradient(#666666, #333333 70%);
  background-color: #999;
}

/* line 21, ../sass/screen.scss */
.app > * {
  width: 320px;
  box-shadow: -4px -4px 4px rgba(0, 0, 0, 0.3);
  background: #555;
}

/* line 27, ../sass/screen.scss */
.left {
  color: white;
}

/* line 31, ../sass/screen.scss */
.item {
  position: relative;
  border-bottom: 1px solid #0E0E0E;
  padding: 16px 12px;
  background-color: #333333;
}

/* line 38, ../sass/screen.scss */
.item.onyx-selected {
  background-color: #226B9A;
}

/* line 42, ../sass/screen.scss */
.panels > * {
  border: 2px solid #333;
  font-size: 5em;
}

/* line 48, ../sass/screen.scss */
.wide > * {
  min-width: 50%;
}

/** DASHBOARD */
/* line 55, ../sass/screen.scss */
.xt-app .xt-dashboard {
  background-image: -webkit-gradient(radial, 50% 50%, 0, 50% 50%, 70, color-stop(0%, #666666), color-stop(70%, #333333));
  background-image: -webkit-radial-gradient(#666666, #333333 70%);
  background-image: -moz-radial-gradient(#666666, #333333 70%);
  background-image: -o-radial-gradient(#666666, #333333 70%);
  background-image: radial-gradient(#666666, #333333 70%);
  background-color: #999;
  color: #fff;
  font-weight: bold;
  position: absolute;
  top: 0;
  left: 0;
  right: 0;
  bottom: 0;
}
/* line 65, ../sass/screen.scss */
.xt-app .xt-dashboard .xt-dashboard-container {
  position: absolute;
  top: 50%;
  left: 0;
  right: 0;
  margin-top: -65px;
  height: 131px;
}
/* line 72, ../sass/screen.scss */
.xt-app .xt-dashboard .xt-dashboard-container .xt-dashboard-icons {
  margin: auto auto;
}
/* line 74, ../sass/screen.scss */
.xt-app .xt-dashboard .xt-dashboard-container .xt-dashboard-icons .xt-dashboard-icon {
  -webkit-box-sizing: border-box;
  -moz-box-sizing: border-box;
  box-sizing: border-box;
  display: inline-block;
  margin: 0 10px;
}
/* line 78, ../sass/screen.scss */
.xt-app .xt-dashboard .xt-dashboard-container .xt-dashboard-icons .xt-dashboard-icon:hover {
  cursor: pointer;
}
/* line 81, ../sass/screen.scss */
.xt-app .xt-dashboard .xt-dashboard-container .xt-dashboard-icons .xt-dashboard-icon .xt-dashboard-icon-label {
  width: 100%;
  text-align: center;
}

/** END DASHBOARD */
/* line 94, ../sass/screen.scss */
.developer-ui-container {
  -webkit-box-shadow: #333333 4px 4px 10px -4px;
  -moz-box-shadow: #333333 4px 4px 10px -4px;
  box-shadow: #333333 4px 4px 10px -4px;
  -moz-border-radius-bottomright: 10px;
  -webkit-border-bottom-right-radius: 10px;
  border-bottom-right-radius: 10px;
  top: 100px;
  left: 0;
  position: absolute;
  background-color: #d8d8d8;
  z-index: 10;
}
/* line 104, ../sass/screen.scss */
.developer-ui-container .developer-rows .row {
  display: block;
  margin: 10px;
}
/* line 110, ../sass/screen.scss */
.developer-ui-container .onyx-grabber.developer-grabber {
  -webkit-box-shadow: #333333 4px 4px 10px -4px;
  -moz-box-shadow: #333333 4px 4px 10px -4px;
  box-shadow: #333333 4px 4px 10px -4px;
  -moz-border-radius-topright: 10px;
  -webkit-border-top-right-radius: 10px;
  border-top-right-radius: 10px;
  -moz-border-radius-bottomright: 10px;
  -webkit-border-bottom-right-radius: 10px;
  border-bottom-right-radius: 10px;
  background-color: #d8d8d8;
  position: absolute;
  right: -47px;
  top: 0;
  height: 54px;
  width: 50px;
}

/* line 124, ../sass/screen.scss */
.crm-menu-item {
  padding: 10px;
  margin: 10px 0;
  text-align: center;
  background-color: #fff;
  color: #000;
}
/* line 130, ../sass/screen.scss */
.crm-menu-item.selected {
  background-color: #eee;
}
/* line 133, ../sass/screen.scss */
.crm-menu-item:hover {
  background-color: #eee;
}

/* line 139, ../sass/screen.scss */
.xt-info-list .xt-info-list-row {
  -webkit-box-sizing: border-box;
  -moz-box-sizing: border-box;
  box-sizing: border-box;
  background-color: #fff;
  padding-top: 3px;
  padding-bottom: 3px;
  border-bottom: 1px solid #ddd;
}
/* line 145, ../sass/screen.scss */
.xt-info-list .xt-info-list-row .xt-info-list-row-column {
  -webkit-box-sizing: border-box;
  -moz-box-sizing: border-box;
  box-sizing: border-box;
  width: 320px;
  min-width: 320px;
  max-width: 320px;
  display: inline-block;
}
/* line 151, ../sass/screen.scss */
.xt-info-list .xt-info-list-row .xt-info-list-row-column .xt-info-list-basic-column {
  -webkit-box-sizing: border-box;
  -moz-box-sizing: border-box;
  box-sizing: border-box;
  display: inline-block;
  vertical-align: top;
}
/* line 155, ../sass/screen.scss */
.xt-info-list .xt-info-list-row .xt-info-list-row-column .xt-info-list-basic-column .xt-info-list-basic-cell {
  -webkit-box-sizing: border-box;
  -moz-box-sizing: border-box;
  box-sizing: border-box;
  padding: 5px;
  font-size: 13px;
  white-space: nowrap;
  overflow: hidden;
  text-overflow: ellipsis;
}
/* line 162, ../sass/screen.scss */
.xt-info-list .xt-info-list-row .xt-info-list-row-column .xt-info-list-basic-column .xt-info-list-basic-cell.error {
  color: #ff0000;
}
/* line 165, ../sass/screen.scss */
.xt-info-list .xt-info-list-row .xt-info-list-row-column .xt-info-list-basic-column .xt-info-list-basic-cell.bold {
  font-weight: bold;
}
/* line 168, ../sass/screen.scss */
.xt-info-list .xt-info-list-row .xt-info-list-row-column .xt-info-list-basic-column .xt-info-list-basic-cell.empty {
  font-style: italic;
  color: #93a1a1;
}

/* line 178, ../sass/screen.scss */
.cell-key {
  font-weight: bold;
}

/* line 182, ../sass/screen.scss */
.cell-align-right {
  text-align: right;
}

/* line 186, ../sass/screen.scss */
.cell-italic {
  font-style: italic;
}

/* line 190, ../sass/screen.scss */
.xt-sub-module-content {
  -webkit-box-shadow: black -4px 0 10px -4px;
  -moz-box-shadow: black -4px 0 10px -4px;
  box-shadow: black -4px 0 10px -4px;
}

/* line 195, ../sass/screen.scss */
.xt-module-screen .xt-module-menu {
  width: 320px !important;
  background-color: #fff;
}
/* line 198, ../sass/screen.scss */
.xt-module-screen .xt-module-menu .xt-module-menu-item {
  padding: 15px;
  vertical-align: middle;
  border-bottom: 1px solid #ddd;
}
/* line 202, ../sass/screen.scss */
.xt-module-screen .xt-module-menu .xt-module-menu-item:hover {
  background-color: #d6f1ff;
  cursor: pointer;
}
/* line 206, ../sass/screen.scss */
.xt-module-screen .xt-module-menu .xt-module-menu-item:active {
  background-color: #fff;
}
/* line 209, ../sass/screen.scss */
.xt-module-screen .xt-module-menu .xt-module-menu-item.selected {
  background-color: #d6f1ff;
}

/******** ********/
/* line 219, ../sass/screen.scss */
body {
  font-family: "arial", "arial black";
}

/* line 223, ../sass/screen.scss */
.xt-app {
  position: absolute;
  top: 0;
  left: 0;
  right: 0;
  bottom: 0;
}
/* line 229, ../sass/screen.scss */
.xt-app .xt-postbooks {
  position: absolute;
  top: 0;
  left: 0;
  right: 0;
  bottom: 0;
}
/* line 235, ../sass/screen.scss */
.xt-app .xt-postbooks .xt-postbooks-container {
  position: absolute;
  top: 0;
  left: 0;
  right: 0;
  bottom: 0;
}
/* line 243, ../sass/screen.scss */
.xt-app .xt-postbooks .xt-postbooks-container .xt-login .xt-login-screen .xt-user-login-screen {
  position: absolute;
  top: 0;
  left: 0;
  right: 0;
  bottom: 0;
  background-color: #fff;
}
/* line 250, ../sass/screen.scss */
.xt-app .xt-postbooks .xt-postbooks-container .xt-login .xt-login-screen .xt-user-login-screen .xt-user-login-block {
  background: url("../assets/login-blue-scr.png") 0 0 no-repeat;
  position: absolute;
  top: 50%;
  left: 50%;
  margin-top: -125px;
  margin-left: -300px;
  height: 250px;
  width: 300px;
}
/* line 259, ../sass/screen.scss */
.xt-app .xt-postbooks .xt-postbooks-container .xt-login .xt-login-screen .xt-user-login-screen .xt-user-login-block .xt-user-login-sub-block {
  position: absolute;
  top: 30px;
  left: 20px;
  right: 0;
  bottom: 30px;
  /*background-color: $blue1;*/
  overflow: hidden;
}
/* line 269, ../sass/screen.scss */
.xt-app .xt-postbooks .xt-postbooks-container .xt-login .xt-login-screen .xt-user-login-screen .xt-user-login-block .xt-user-login-sub-block .xt-user-login-form .xt-input.xt-login-input {
  display: block;
  margin: 10px;
  margin-left: 35px;
}
/* line 276, ../sass/screen.scss */
.xt-app .xt-postbooks .xt-postbooks-container .xt-login .xt-login-screen .xt-user-login-screen .xt-user-login-block .xt-user-login-sub-block .xt-user-login-form .xt-button.xt-login-button {
  display: block;
  margin-left: 152px;
  width: 80px;
}
/* line 285, ../sass/screen.scss */
.xt-app .xt-postbooks .xt-postbooks-container .xt-login .xt-login-screen .xt-user-login-screen .xt-login-logo-block {
  /*@include box-shadow(#000 -9px 0 20px -14px);*/
  position: absolute;
  top: 50%;
  left: 50%;
  margin-top: -125px;
  height: 250px;
  width: 300px;
  background: url("../assets/login-logo.png") 0 0 no-repeat;
}

/* line 305, ../sass/screen.scss */
.xt-login-screen .xt-session-selection-screen .xt-available-sessions .xt-available-sessions-wrapper {
  position: absolute;
  top: 80px;
  left: 0;
  right: 0;
  bottom: 0;
}
/* line 311, ../sass/screen.scss */
.xt-login-screen .xt-session-selection-screen .xt-available-sessions .xt-available-sessions-wrapper .xt-available-sessions-list {
  position: absolute;
  top: 0;
  left: 0;
  right: 0;
  bottom: 0;
}
/* line 318, ../sass/screen.scss */
.xt-login-screen .xt-session-selection-screen .xt-available-sessions .xt-available-sessions-wrapper .xt-available-sessions-list .xt-session-selection-row div {
  display: inline-block;
  padding: 5px;
}

/* line 331, ../sass/screen.scss */
.xt-app .xt-postbooks .xt-input {
  -webkit-border-radius: 5px;
  -moz-border-radius: 5px;
  -ms-border-radius: 5px;
  -o-border-radius: 5px;
  border-radius: 5px;
  padding: 8px 8px 10px 8px;
  border: 1px solid #ddd;
  margin: 0;
  outline: none;
  cursor: pointer;
  font-size: 14px;
  font-family: "arial", "arial black";
  width: 180px;
}
/* line 343, ../sass/screen.scss */
.xt-app .xt-postbooks .xt-button {
  -webkit-border-radius: 5px;
  -moz-border-radius: 5px;
  -ms-border-radius: 5px;
  -o-border-radius: 5px;
  border-radius: 5px;
  padding: 5px;
  border: 1px solid #ddd;
  margin: 0;
  cursor: pointer;
  font-family: "arial", "arial black";
  font-size: 14px;
  background-color: #fff;
  color: #aaa;
}
/* line 353, ../sass/screen.scss */
.xt-app .xt-postbooks .xt-button:active {
  background-color: #ddd;
}
/* line 358, ../sass/screen.scss */
.xt-app .xt-postbooks .xt-screen-carousel {
  height: 100%;
  width: 100%;
}

/********* PULLOUT ************/
/* line 367, ../sass/screen.scss */
.parameter-item {
  min-height: 50px;
}

/* line 371, ../sass/screen.scss */
.parameter-item-input {
  margin-top: -10px;
  float: right;
}

/* line 376, ../sass/screen.scss */
.history-header {
  text-align: center;
  padding: 10px 0;
}

/* line 381, ../sass/screen.scss */
.history-scroller {
  background-color: #fff;
}

/* adapt to smaller displays */
@media (max-width: 480px) {
  /* line 387, ../sass/screen.scss */
  .pullout-menu {
    display: block;
    margin: 0;
  }
}
/* line 393, ../sass/screen.scss */
.pullout {
  position: absolute;
  top: 57px;
  left: 0;
  bottom: 0;
  width: 320px;
  background: #D8D8D8;
}

/* line 402, ../sass/screen.scss */
.pullout-shadow {
  position: absolute;
  height: 100%;
  width: 20px;
  right: -20px;
  /** this is weird and indicates the REAL need to change the
      whatever the css system is...this relative path is different... **/
  background: url("../../assets/sliding-shadow.png") repeat-y;
  background-size: 20px 2px;
}

/* line 413, ../sass/screen.scss */
.pullout-grabbutton {
  position: absolute;
  height: 54px;
  width: 50px;
  bottom: 20px;
  right: -46px;
  border-radius: 0px 10px 10px 0px;
  background-color: #D8D8D8;
  box-shadow: 4px 4px 4px rgba(0, 0, 0, 0.3);
}

/* line 424, ../sass/screen.scss */
.pullout-toolbar {
  padding-top: 4px;
  text-align: center;
}

/*********END PULLOUT *********/
/*********XV VIEWS***********/
/* line 433, ../sass/screen.scss */
.xv-groupbox {
  padding-top: 8px;
  padding-bottom: 8px;
  padding-left: 8px;
  min-height: 300px;
  width: 350px;
  margin-right: 5px;
}

/* line 442, ../sass/screen.scss */
.xv-repeater-box {
  width: 880px;
}
/* line 444, ../sass/screen.scss */
.xv-repeater-box .xv-label {
  width: 100px;
  font-weight: bold;
  border-width: 0px;
  font-size: 12px;
  text-align: center;
}
/* line 451, ../sass/screen.scss */
.xv-repeater-box .xv-input {
  width: 100px;
  border-width: 0px;
}
/* line 454, ../sass/screen.scss */
.xv-repeater-box .xv-input .xv-subinput {
  width: 90px;
  border-width: 0px;
}

/* line 461, ../sass/screen.scss */
.xv-repeater-box-row {
  background-color: white;
}

/* line 465, ../sass/screen.scss */
.xv-comment-box {
  width: 700px;
}
/* line 467, ../sass/screen.scss */
.xv-comment-box .xv-repeater-box-row {
  height: 135px;
}
/* line 470, ../sass/screen.scss */
.xv-comment-box .xv-comment-box-createdBy {
  font-weight: bold;
}
/* line 473, ../sass/screen.scss */
.xv-comment-box .xv-comment-box-text {
  position: absolute;
  margin-top: 50px;
  width: 500px;
  height: 80px;
  border: 1px solid grey;
}
/* line 479, ../sass/screen.scss */
.xv-comment-box .xv-comment-box-text .xv-subinput {
  height: 75px;
  width: 490px;
}
/* line 484, ../sass/screen.scss */
.xv-comment-box .xv-repeater-box-header {
  visibility: hidden;
}

/*********END XV VIEWS***********/
/*********XV WIDGETS***********/
/* line 493, ../sass/screen.scss */
.xv-top-panel {
  height: 300px;
}

/* line 497, ../sass/screen.scss */
.xv-dropdownwidget {
  background-color: white;
}

/* line 501, ../sass/screen.scss */
.xv-picker {
  width: 200px;
}

/* line 506, ../sass/screen.scss */
.xv-label {
  width: 100px;
  padding-right: 8px;
  text-align: right;
}

/* line 512, ../sass/screen.scss */
.xv-inputwidget {
  background-color: white;
}

/* line 516, ../sass/screen.scss */
.xv-input-decorator {
  border: 0px;
}

<<<<<<< HEAD
/* line 469, ../sass/screen.scss */
.xv-textarea-input {
  border: 0px;
  width: 324px;
  min-height: 255px;
  margin: 6px;
}

/* line 476, ../sass/screen.scss */
=======
/* line 520, ../sass/screen.scss */
>>>>>>> 07d86e32
.xv-relationwidget-completer {
  left: -200px;
  top: 15px;
}

<<<<<<< HEAD
/* line 481, ../sass/screen.scss */
=======
/* line 525, ../sass/screen.scss */
>>>>>>> 07d86e32
.xv-relationwidget-description {
  text-indent: 120px;
  font-size: small;
  padding-bottom: 4px;
}

/********END XV WIDGETS******/
<<<<<<< HEAD
/* line 490, ../sass/screen.scss */
=======
/* line 534, ../sass/screen.scss */
>>>>>>> 07d86e32
.xv-login .xv-login-form {
  position: absolute;
  height: 250px;
  width: 300px;
  top: 50%;
  left: 50%;
  margin-top: -125px;
  margin-left: -150px;
}
<<<<<<< HEAD
/* line 498, ../sass/screen.scss */
=======
/* line 542, ../sass/screen.scss */
>>>>>>> 07d86e32
.xv-login .xv-login-form .xv-message-box {
  font-size: 12px;
  text-align: center;
  padding: 10px;
}
<<<<<<< HEAD
/* line 500, ../sass/screen.scss */
.xv-login .xv-login-form .xv-message-box.error {
  color: #ff0000;
}
/* line 507, ../sass/screen.scss */
=======
/* line 544, ../sass/screen.scss */
.xv-login .xv-login-form .xv-message-box.error {
  color: #ff0000;
}
/* line 551, ../sass/screen.scss */
>>>>>>> 07d86e32
.xv-login .xv-organizations-selection {
  position: absolute;
  height: 300px;
  width: 400px;
  top: 50%;
  left: 50%;
  margin-top: -150px;
  margin-left: -200px;
}
<<<<<<< HEAD
/* line 515, ../sass/screen.scss */
=======
/* line 559, ../sass/screen.scss */
>>>>>>> 07d86e32
.xv-login .xv-organizations-selection .xv-organization-row {
  padding: 5px;
  cursor: pointer;
}
<<<<<<< HEAD
/* line 518, ../sass/screen.scss */
=======
/* line 562, ../sass/screen.scss */
>>>>>>> 07d86e32
.xv-login .xv-organizations-selection .xv-organization-row:hover {
  background-color: #ddd;
}<|MERGE_RESOLUTION|>--- conflicted
+++ resolved
@@ -640,8 +640,7 @@
   border: 0px;
 }
 
-<<<<<<< HEAD
-/* line 469, ../sass/screen.scss */
+/* line 520, ../sass/screen.scss */
 .xv-textarea-input {
   border: 0px;
   width: 324px;
@@ -649,20 +648,13 @@
   margin: 6px;
 }
 
-/* line 476, ../sass/screen.scss */
-=======
-/* line 520, ../sass/screen.scss */
->>>>>>> 07d86e32
+/* line 527, ../sass/screen.scss */
 .xv-relationwidget-completer {
   left: -200px;
   top: 15px;
 }
 
-<<<<<<< HEAD
-/* line 481, ../sass/screen.scss */
-=======
-/* line 525, ../sass/screen.scss */
->>>>>>> 07d86e32
+/* line 532, ../sass/screen.scss */
 .xv-relationwidget-description {
   text-indent: 120px;
   font-size: small;
@@ -670,11 +662,7 @@
 }
 
 /********END XV WIDGETS******/
-<<<<<<< HEAD
-/* line 490, ../sass/screen.scss */
-=======
-/* line 534, ../sass/screen.scss */
->>>>>>> 07d86e32
+/* line 541, ../sass/screen.scss */
 .xv-login .xv-login-form {
   position: absolute;
   height: 250px;
@@ -684,29 +672,17 @@
   margin-top: -125px;
   margin-left: -150px;
 }
-<<<<<<< HEAD
-/* line 498, ../sass/screen.scss */
-=======
-/* line 542, ../sass/screen.scss */
->>>>>>> 07d86e32
+/* line 549, ../sass/screen.scss */
 .xv-login .xv-login-form .xv-message-box {
   font-size: 12px;
   text-align: center;
   padding: 10px;
 }
-<<<<<<< HEAD
-/* line 500, ../sass/screen.scss */
+/* line 551, ../sass/screen.scss */
 .xv-login .xv-login-form .xv-message-box.error {
   color: #ff0000;
 }
-/* line 507, ../sass/screen.scss */
-=======
-/* line 544, ../sass/screen.scss */
-.xv-login .xv-login-form .xv-message-box.error {
-  color: #ff0000;
-}
-/* line 551, ../sass/screen.scss */
->>>>>>> 07d86e32
+/* line 558, ../sass/screen.scss */
 .xv-login .xv-organizations-selection {
   position: absolute;
   height: 300px;
@@ -716,20 +692,12 @@
   margin-top: -150px;
   margin-left: -200px;
 }
-<<<<<<< HEAD
-/* line 515, ../sass/screen.scss */
-=======
-/* line 559, ../sass/screen.scss */
->>>>>>> 07d86e32
+/* line 566, ../sass/screen.scss */
 .xv-login .xv-organizations-selection .xv-organization-row {
   padding: 5px;
   cursor: pointer;
 }
-<<<<<<< HEAD
-/* line 518, ../sass/screen.scss */
-=======
-/* line 562, ../sass/screen.scss */
->>>>>>> 07d86e32
+/* line 569, ../sass/screen.scss */
 .xv-login .xv-organizations-selection .xv-organization-row:hover {
   background-color: #ddd;
 }