--- conflicted
+++ resolved
@@ -613,26 +613,6 @@
   vertical-align: top;
 }
 
-<<<<<<< HEAD
-/* line 500, ../sass/screen.scss */
-.xv-repeater-box-header {
-  background-color: lightgrey;
-}
-
-/* line 504, ../sass/screen.scss */
-.xv-repeater-box-row {
-  background-color: white;
-}
-/* line 506, ../sass/screen.scss */
-.xv-repeater-box-row .xv-wide-entry {
-  width: 200px;
-}
-/* line 508, ../sass/screen.scss */
-.xv-repeater-box-row .xv-wide-entry .xv-subinput {
-  width: 200px;
-}
-/* line 512, ../sass/screen.scss */
-=======
 /* line 501, ../sass/screen.scss */
 .xv-repeater-box-row {
   background-color: white;
@@ -646,28 +626,12 @@
   width: 200px;
 }
 /* line 509, ../sass/screen.scss */
->>>>>>> 88c6b7a6
 .xv-repeater-box-row .xv-delete-button {
   width: 14px;
   height: 21px;
   padding-top: 0px;
 }
 
-<<<<<<< HEAD
-/* line 519, ../sass/screen.scss */
-.xv-comment-box {
-  width: 700px;
-}
-/* line 521, ../sass/screen.scss */
-.xv-comment-box .xv-repeater-box-row {
-  height: 140px;
-}
-/* line 524, ../sass/screen.scss */
-.xv-comment-box .xv-comment-box-createdBy {
-  font-weight: bold;
-}
-/* line 528, ../sass/screen.scss */
-=======
 /* line 516, ../sass/screen.scss */
 .xv-comment-box {
   width: 700px;
@@ -681,43 +645,28 @@
   font-weight: bold;
 }
 /* line 525, ../sass/screen.scss */
->>>>>>> 88c6b7a6
 .xv-comment-box .xv-comment-box-text {
   position: absolute;
   margin-top: 40px;
   border-width: 0px;
   width: 500px;
   border: 1px solid grey;
-  border-radius: 4px 4px 4px 4px;
-}
-<<<<<<< HEAD
-/* line 536, ../sass/screen.scss */
-=======
+}
 /* line 535, ../sass/screen.scss */
->>>>>>> 88c6b7a6
 .xv-comment-box .xv-textarea-input {
-  height: 65px;
-  min-height: 65px;
-  width: 480px;
+  height: 75px;
+  min-height: 75px;
+  width: 490px;
 }
 /* line 541, ../sass/screen.scss */
 .xv-comment-box .xv-repeater-box-header {
   visibility: hidden;
-  height: 0px;
-}
-<<<<<<< HEAD
-/* line 545, ../sass/screen.scss */
-.xv-comment-box .xv-comment-box-comment-type {
-  border-width: 0px;
-}
-/* line 547, ../sass/screen.scss */
-=======
+}
 /* line 544, ../sass/screen.scss */
 .xv-comment-box .xv-comment-box-comment-type {
   border-width: 0px;
 }
 /* line 546, ../sass/screen.scss */
->>>>>>> 88c6b7a6
 .xv-comment-box .xv-comment-box-comment-type .xv-picker {
   height: 25px;
   padding: 2px;
@@ -725,67 +674,39 @@
 
 /*********END XV VIEWS***********/
 /*********XV WIDGETS***********/
-<<<<<<< HEAD
-/* line 558, ../sass/screen.scss */
-=======
 /* line 557, ../sass/screen.scss */
->>>>>>> 88c6b7a6
 .xv-dropdownwidget {
   background-color: white;
 }
 
-<<<<<<< HEAD
-/* line 562, ../sass/screen.scss */
-=======
 /* line 561, ../sass/screen.scss */
->>>>>>> 88c6b7a6
 .xv-picker {
   width: 200px;
 }
 
-<<<<<<< HEAD
-/* line 567, ../sass/screen.scss */
-=======
 /* line 566, ../sass/screen.scss */
->>>>>>> 88c6b7a6
 .xv-label {
   width: 100px;
   padding-right: 8px;
   text-align: right;
 }
 
-<<<<<<< HEAD
-/* line 573, ../sass/screen.scss */
-=======
 /* line 572, ../sass/screen.scss */
->>>>>>> 88c6b7a6
 .xv-subinput {
   width: 200px;
 }
 
-<<<<<<< HEAD
-/* line 576, ../sass/screen.scss */
-=======
 /* line 575, ../sass/screen.scss */
->>>>>>> 88c6b7a6
 .xv-inputwidget {
   background-color: white;
 }
 
-<<<<<<< HEAD
-/* line 580, ../sass/screen.scss */
-=======
 /* line 579, ../sass/screen.scss */
->>>>>>> 88c6b7a6
 .xv-input-decorator {
   border: 0px;
 }
 
-<<<<<<< HEAD
-/* line 584, ../sass/screen.scss */
-=======
 /* line 583, ../sass/screen.scss */
->>>>>>> 88c6b7a6
 .xv-textarea-input {
   border: 0px;
   width: 324px;
@@ -793,42 +714,26 @@
   margin: 6px;
 }
 
-<<<<<<< HEAD
-/* line 591, ../sass/screen.scss */
-=======
 /* line 590, ../sass/screen.scss */
->>>>>>> 88c6b7a6
 .xv-relationwidget-completer {
   left: -200px;
   top: 15px;
 }
 
-<<<<<<< HEAD
-/* line 596, ../sass/screen.scss */
-=======
 /* line 595, ../sass/screen.scss */
->>>>>>> 88c6b7a6
 .xv-relationwidget-description {
   text-indent: 120px;
   font-size: small;
   padding-bottom: 4px;
 }
 
-<<<<<<< HEAD
-/* line 603, ../sass/screen.scss */
-=======
 /* line 602, ../sass/screen.scss */
->>>>>>> 88c6b7a6
 .xv-relationwidget .xv-subinput {
   width: 150px;
 }
 
 /********END XV WIDGETS******/
-<<<<<<< HEAD
-/* line 611, ../sass/screen.scss */
-=======
 /* line 610, ../sass/screen.scss */
->>>>>>> 88c6b7a6
 .xv-login .xv-login-form {
   position: absolute;
   height: 250px;
@@ -838,29 +743,17 @@
   margin-top: -125px;
   margin-left: -150px;
 }
-<<<<<<< HEAD
-/* line 619, ../sass/screen.scss */
-=======
 /* line 618, ../sass/screen.scss */
->>>>>>> 88c6b7a6
 .xv-login .xv-login-form .xv-message-box {
   font-size: 12px;
   text-align: center;
   padding: 10px;
 }
-<<<<<<< HEAD
-/* line 621, ../sass/screen.scss */
-.xv-login .xv-login-form .xv-message-box.error {
-  color: #ff0000;
-}
-/* line 628, ../sass/screen.scss */
-=======
 /* line 620, ../sass/screen.scss */
 .xv-login .xv-login-form .xv-message-box.error {
   color: #ff0000;
 }
 /* line 627, ../sass/screen.scss */
->>>>>>> 88c6b7a6
 .xv-login .xv-organizations-selection {
   position: absolute;
   height: 300px;
@@ -870,20 +763,12 @@
   margin-top: -150px;
   margin-left: -200px;
 }
-<<<<<<< HEAD
-/* line 636, ../sass/screen.scss */
-=======
 /* line 635, ../sass/screen.scss */
->>>>>>> 88c6b7a6
 .xv-login .xv-organizations-selection .xv-organization-row {
   padding: 5px;
   cursor: pointer;
 }
-<<<<<<< HEAD
-/* line 639, ../sass/screen.scss */
-=======
 /* line 638, ../sass/screen.scss */
->>>>>>> 88c6b7a6
 .xv-login .xv-organizations-selection .xv-organization-row:hover {
   background-color: #ddd;
 }