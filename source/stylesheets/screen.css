/* Welcome to Compass.
 * In this file you should write your main styles. (or centralize your imports)
 * Import this file using the following HTML or equivalent:
 * <link href="/stylesheets/screen.css" media="screen, projection" rel="stylesheet" type="text/css" /> */
/* line 17, ../../../../../../../usr/local/lib/ruby/gems/1.9.1/gems/compass-0.12.2/frameworks/compass/stylesheets/compass/reset/_utilities.scss */
html, body, div, span, applet, object, iframe,
h1, h2, h3, h4, h5, h6, p, blockquote, pre,
a, abbr, acronym, address, big, cite, code,
del, dfn, em, img, ins, kbd, q, s, samp,
small, strike, strong, sub, sup, tt, var,
b, u, i, center,
dl, dt, dd, ol, ul, li,
fieldset, form, label, legend,
table, caption, tbody, tfoot, thead, tr, th, td,
article, aside, canvas, details, embed,
figure, figcaption, footer, header, hgroup,
menu, nav, output, ruby, section, summary,
time, mark, audio, video {
  margin: 0;
  padding: 0;
  border: 0;
  font: inherit;
  font-size: 100%;
  vertical-align: baseline;
}

/* line 22, ../../../../../../../usr/local/lib/ruby/gems/1.9.1/gems/compass-0.12.2/frameworks/compass/stylesheets/compass/reset/_utilities.scss */
html {
  line-height: 1;
}

/* line 24, ../../../../../../../usr/local/lib/ruby/gems/1.9.1/gems/compass-0.12.2/frameworks/compass/stylesheets/compass/reset/_utilities.scss */
ol, ul {
  list-style: none;
}

/* line 26, ../../../../../../../usr/local/lib/ruby/gems/1.9.1/gems/compass-0.12.2/frameworks/compass/stylesheets/compass/reset/_utilities.scss */
table {
  border-collapse: collapse;
  border-spacing: 0;
}

/* line 28, ../../../../../../../usr/local/lib/ruby/gems/1.9.1/gems/compass-0.12.2/frameworks/compass/stylesheets/compass/reset/_utilities.scss */
caption, th, td {
  text-align: left;
  font-weight: normal;
  vertical-align: middle;
}

/* line 30, ../../../../../../../usr/local/lib/ruby/gems/1.9.1/gems/compass-0.12.2/frameworks/compass/stylesheets/compass/reset/_utilities.scss */
q, blockquote {
  quotes: none;
}
/* line 103, ../../../../../../../usr/local/lib/ruby/gems/1.9.1/gems/compass-0.12.2/frameworks/compass/stylesheets/compass/reset/_utilities.scss */
q:before, q:after, blockquote:before, blockquote:after {
  content: "";
  content: none;
}

/* line 32, ../../../../../../../usr/local/lib/ruby/gems/1.9.1/gems/compass-0.12.2/frameworks/compass/stylesheets/compass/reset/_utilities.scss */
a img {
  border: none;
}

/* line 116, ../../../../../../../usr/local/lib/ruby/gems/1.9.1/gems/compass-0.12.2/frameworks/compass/stylesheets/compass/reset/_utilities.scss */
article, aside, details, figcaption, figure, footer, header, hgroup, menu, nav, section, summary {
  display: block;
}

/* line 16, ../sass/screen.scss */
.bggrad {
  background-image: -webkit-gradient(radial, 50% 50%, 0, 50% 50%, 70, color-stop(0%, #666666), color-stop(70%, #333333));
  background-image: -webkit-radial-gradient(#666666, #333333 70%);
  background-image: -moz-radial-gradient(#666666, #333333 70%);
  background-image: -o-radial-gradient(#666666, #333333 70%);
  background-image: radial-gradient(#666666, #333333 70%);
  background-color: #999;
}

/* line 21, ../sass/screen.scss */
.app > * {
  width: 320px;
  box-shadow: -4px -4px 4px rgba(0, 0, 0, 0.3);
  background: #555;
}

/* line 27, ../sass/screen.scss */
.left {
  color: white;
}

/* line 31, ../sass/screen.scss */
.item {
  position: relative;
  border-bottom: 1px solid #0E0E0E;
  padding: 16px 12px;
  background-color: #333333;
}

/* line 38, ../sass/screen.scss */
.item.onyx-selected {
  background-color: #226B9A;
}

/* line 42, ../sass/screen.scss */
.panels > * {
  border: 2px solid #333;
  font-size: 5em;
}

/* line 48, ../sass/screen.scss */
.wide > * {
  min-width: 50%;
}

/** DASHBOARD */
/* line 55, ../sass/screen.scss */
.xt-app .xt-dashboard {
  background-image: -webkit-gradient(radial, 50% 50%, 0, 50% 50%, 70, color-stop(0%, #666666), color-stop(70%, #333333));
  background-image: -webkit-radial-gradient(#666666, #333333 70%);
  background-image: -moz-radial-gradient(#666666, #333333 70%);
  background-image: -o-radial-gradient(#666666, #333333 70%);
  background-image: radial-gradient(#666666, #333333 70%);
  background-color: #999;
  color: #fff;
  font-weight: bold;
  position: absolute;
  top: 0;
  left: 0;
  right: 0;
  bottom: 0;
}
/* line 65, ../sass/screen.scss */
.xt-app .xt-dashboard .xt-dashboard-container {
  position: absolute;
  top: 50%;
  left: 0;
  right: 0;
  margin-top: -65px;
  height: 131px;
}
/* line 72, ../sass/screen.scss */
.xt-app .xt-dashboard .xt-dashboard-container .xt-dashboard-icons {
  margin: auto auto;
}
/* line 74, ../sass/screen.scss */
.xt-app .xt-dashboard .xt-dashboard-container .xt-dashboard-icons .xt-dashboard-icon {
  -webkit-box-sizing: border-box;
  -moz-box-sizing: border-box;
  box-sizing: border-box;
  display: inline-block;
  margin: 0 10px;
}
/* line 78, ../sass/screen.scss */
.xt-app .xt-dashboard .xt-dashboard-container .xt-dashboard-icons .xt-dashboard-icon:hover {
  cursor: pointer;
}
/* line 81, ../sass/screen.scss */
.xt-app .xt-dashboard .xt-dashboard-container .xt-dashboard-icons .xt-dashboard-icon .xt-dashboard-icon-label {
  width: 100%;
  text-align: center;
}

/** END DASHBOARD */
/* line 94, ../sass/screen.scss */
.developer-ui-container {
  -webkit-box-shadow: #333333 4px 4px 10px -4px;
  -moz-box-shadow: #333333 4px 4px 10px -4px;
  box-shadow: #333333 4px 4px 10px -4px;
  -moz-border-radius-bottomright: 10px;
  -webkit-border-bottom-right-radius: 10px;
  border-bottom-right-radius: 10px;
  top: 100px;
  left: 0;
  position: absolute;
  background-color: #d8d8d8;
  z-index: 10;
}
/* line 104, ../sass/screen.scss */
.developer-ui-container .developer-rows .row {
  display: block;
  margin: 10px;
}
/* line 110, ../sass/screen.scss */
.developer-ui-container .onyx-grabber.developer-grabber {
  -webkit-box-shadow: #333333 4px 4px 10px -4px;
  -moz-box-shadow: #333333 4px 4px 10px -4px;
  box-shadow: #333333 4px 4px 10px -4px;
  -moz-border-radius-topright: 10px;
  -webkit-border-top-right-radius: 10px;
  border-top-right-radius: 10px;
  -moz-border-radius-bottomright: 10px;
  -webkit-border-bottom-right-radius: 10px;
  border-bottom-right-radius: 10px;
  background-color: #d8d8d8;
  position: absolute;
  right: -47px;
  top: 0;
  height: 54px;
  width: 50px;
}

/* line 124, ../sass/screen.scss */
.crm-menu-item {
  padding: 10px;
  margin: 10px 0;
  text-align: center;
  background-color: #fff;
  color: #000;
}
/* line 130, ../sass/screen.scss */
.crm-menu-item.selected {
  background-color: #eee;
}
/* line 133, ../sass/screen.scss */
.crm-menu-item:hover {
  background-color: #eee;
}

/* line 139, ../sass/screen.scss */
.xt-info-list .xt-info-list-row {
  -webkit-box-sizing: border-box;
  -moz-box-sizing: border-box;
  box-sizing: border-box;
  background-color: #fff;
  padding-top: 3px;
  padding-bottom: 3px;
  border-bottom: 1px solid #ddd;
}
/* line 145, ../sass/screen.scss */
.xt-info-list .xt-info-list-row .xt-info-list-row-column {
  -webkit-box-sizing: border-box;
  -moz-box-sizing: border-box;
  box-sizing: border-box;
  width: 320px;
  min-width: 320px;
  max-width: 320px;
  display: inline-block;
}
/* line 151, ../sass/screen.scss */
.xt-info-list .xt-info-list-row .xt-info-list-row-column .xt-info-list-basic-column {
  -webkit-box-sizing: border-box;
  -moz-box-sizing: border-box;
  box-sizing: border-box;
  display: inline-block;
  vertical-align: top;
}
/* line 155, ../sass/screen.scss */
.xt-info-list .xt-info-list-row .xt-info-list-row-column .xt-info-list-basic-column .xt-info-list-basic-cell {
  -webkit-box-sizing: border-box;
  -moz-box-sizing: border-box;
  box-sizing: border-box;
  padding: 5px;
  font-size: 13px;
  white-space: nowrap;
  overflow: hidden;
  text-overflow: ellipsis;
}
/* line 162, ../sass/screen.scss */
.xt-info-list .xt-info-list-row .xt-info-list-row-column .xt-info-list-basic-column .xt-info-list-basic-cell.error {
  color: #ff0000;
}
/* line 165, ../sass/screen.scss */
.xt-info-list .xt-info-list-row .xt-info-list-row-column .xt-info-list-basic-column .xt-info-list-basic-cell.bold {
  font-weight: bold;
}
/* line 168, ../sass/screen.scss */
.xt-info-list .xt-info-list-row .xt-info-list-row-column .xt-info-list-basic-column .xt-info-list-basic-cell.empty {
  font-style: italic;
  color: #93a1a1;
}

/* line 178, ../sass/screen.scss */
.cell-key {
  font-weight: bold;
}

/* line 182, ../sass/screen.scss */
.cell-align-right {
  text-align: right;
}

/* line 186, ../sass/screen.scss */
.cell-italic {
  font-style: italic;
}

/* line 190, ../sass/screen.scss */
.xt-sub-module-content {
  -webkit-box-shadow: black -4px 0 10px -4px;
  -moz-box-shadow: black -4px 0 10px -4px;
  box-shadow: black -4px 0 10px -4px;
}

/* line 195, ../sass/screen.scss */
.xt-module-screen .xt-module-menu {
  width: 320px !important;
  background-color: #fff;
}
/* line 198, ../sass/screen.scss */
.xt-module-screen .xt-module-menu .xt-module-menu-item {
  padding: 15px;
  vertical-align: middle;
  border-bottom: 1px solid #ddd;
}
/* line 202, ../sass/screen.scss */
.xt-module-screen .xt-module-menu .xt-module-menu-item:hover {
  background-color: #d6f1ff;
  cursor: pointer;
}
/* line 206, ../sass/screen.scss */
.xt-module-screen .xt-module-menu .xt-module-menu-item:active {
  background-color: #fff;
}
/* line 209, ../sass/screen.scss */
.xt-module-screen .xt-module-menu .xt-module-menu-item.selected {
  background-color: #d6f1ff;
}

/******** ********/
/* line 219, ../sass/screen.scss */
body {
  font-family: "arial", "arial black";
}

/* line 223, ../sass/screen.scss */
.xt-app {
  position: absolute;
  top: 0;
  left: 0;
  right: 0;
  bottom: 0;
}
/* line 229, ../sass/screen.scss */
.xt-app .xt-postbooks {
  position: absolute;
  top: 0;
  left: 0;
  right: 0;
  bottom: 0;
}
/* line 235, ../sass/screen.scss */
.xt-app .xt-postbooks .xt-postbooks-container {
  position: absolute;
  top: 0;
  left: 0;
  right: 0;
  bottom: 0;
}
/* line 243, ../sass/screen.scss */
.xt-app .xt-postbooks .xt-postbooks-container .xt-login .xt-login-screen .xt-user-login-screen {
  position: absolute;
  top: 0;
  left: 0;
  right: 0;
  bottom: 0;
  background-color: #fff;
}
/* line 250, ../sass/screen.scss */
.xt-app .xt-postbooks .xt-postbooks-container .xt-login .xt-login-screen .xt-user-login-screen .xt-user-login-block {
  background: url("../assets/login-blue-scr.png") 0 0 no-repeat;
  position: absolute;
  top: 50%;
  left: 50%;
  margin-top: -125px;
  margin-left: -300px;
  height: 250px;
  width: 300px;
}
/* line 259, ../sass/screen.scss */
.xt-app .xt-postbooks .xt-postbooks-container .xt-login .xt-login-screen .xt-user-login-screen .xt-user-login-block .xt-user-login-sub-block {
  position: absolute;
  top: 30px;
  left: 20px;
  right: 0;
  bottom: 30px;
  /*background-color: $blue1;*/
  overflow: hidden;
}
/* line 269, ../sass/screen.scss */
.xt-app .xt-postbooks .xt-postbooks-container .xt-login .xt-login-screen .xt-user-login-screen .xt-user-login-block .xt-user-login-sub-block .xt-user-login-form .xt-input.xt-login-input {
  display: block;
  margin: 10px;
  margin-left: 35px;
}
/* line 276, ../sass/screen.scss */
.xt-app .xt-postbooks .xt-postbooks-container .xt-login .xt-login-screen .xt-user-login-screen .xt-user-login-block .xt-user-login-sub-block .xt-user-login-form .xt-button.xt-login-button {
  display: block;
  margin-left: 152px;
  width: 80px;
}
/* line 285, ../sass/screen.scss */
.xt-app .xt-postbooks .xt-postbooks-container .xt-login .xt-login-screen .xt-user-login-screen .xt-login-logo-block {
  /*@include box-shadow(#000 -9px 0 20px -14px);*/
  position: absolute;
  top: 50%;
  left: 50%;
  margin-top: -125px;
  height: 250px;
  width: 300px;
  background: url("../assets/login-logo.png") 0 0 no-repeat;
}

/* line 305, ../sass/screen.scss */
.xt-login-screen .xt-session-selection-screen .xt-available-sessions .xt-available-sessions-wrapper {
  position: absolute;
  top: 80px;
  left: 0;
  right: 0;
  bottom: 0;
}
/* line 311, ../sass/screen.scss */
.xt-login-screen .xt-session-selection-screen .xt-available-sessions .xt-available-sessions-wrapper .xt-available-sessions-list {
  position: absolute;
  top: 0;
  left: 0;
  right: 0;
  bottom: 0;
}
/* line 318, ../sass/screen.scss */
.xt-login-screen .xt-session-selection-screen .xt-available-sessions .xt-available-sessions-wrapper .xt-available-sessions-list .xt-session-selection-row div {
  display: inline-block;
  padding: 5px;
}

/* line 331, ../sass/screen.scss */
.xt-app .xt-postbooks .xt-input {
  -webkit-border-radius: 5px;
  -moz-border-radius: 5px;
  -ms-border-radius: 5px;
  -o-border-radius: 5px;
  border-radius: 5px;
  padding: 8px 8px 10px 8px;
  border: 1px solid #ddd;
  margin: 0;
  outline: none;
  cursor: pointer;
  font-size: 14px;
  font-family: "arial", "arial black";
  width: 180px;
}
/* line 343, ../sass/screen.scss */
.xt-app .xt-postbooks .xt-button {
  -webkit-border-radius: 5px;
  -moz-border-radius: 5px;
  -ms-border-radius: 5px;
  -o-border-radius: 5px;
  border-radius: 5px;
  padding: 5px;
  border: 1px solid #ddd;
  margin: 0;
  cursor: pointer;
  font-family: "arial", "arial black";
  font-size: 14px;
  background-color: #fff;
  color: #aaa;
}
/* line 353, ../sass/screen.scss */
.xt-app .xt-postbooks .xt-button:active {
  background-color: #ddd;
}
/* line 358, ../sass/screen.scss */
.xt-app .xt-postbooks .xt-screen-carousel {
  height: 100%;
  width: 100%;
}

/********* PULLOUT ************/
/* line 367, ../sass/screen.scss */
.parameter-item {
  min-height: 50px;
}

/* line 371, ../sass/screen.scss */
.parameter-item-input {
  margin-top: -10px;
  float: right;
}

/* line 376, ../sass/screen.scss */
.history-header {
  text-align: center;
  padding: 10px 0;
}

/* line 381, ../sass/screen.scss */
.history-scroller {
  background-color: #fff;
}

/* adapt to smaller displays */
@media (max-width: 480px) {
  /* line 387, ../sass/screen.scss */
  .pullout-menu {
    display: block;
    margin: 0;
  }
}
/* line 393, ../sass/screen.scss */
.pullout {
  position: absolute;
  top: 57px;
  left: 0;
  bottom: 0;
  width: 320px;
  background: #D8D8D8;
}

/* line 402, ../sass/screen.scss */
.pullout-shadow {
  position: absolute;
  height: 100%;
  width: 20px;
  right: -20px;
  /** this is weird and indicates the REAL need to change the
      whatever the css system is...this relative path is different... **/
  background: url("../../assets/sliding-shadow.png") repeat-y;
  background-size: 20px 2px;
}

/* line 413, ../sass/screen.scss */
.pullout-grabbutton {
  position: absolute;
  height: 54px;
  width: 50px;
  bottom: 20px;
  right: -46px;
  border-radius: 0px 10px 10px 0px;
  background-color: #D8D8D8;
  box-shadow: 4px 4px 4px rgba(0, 0, 0, 0.3);
}

/* line 424, ../sass/screen.scss */
.pullout-toolbar {
  padding-top: 4px;
  text-align: center;
}

/*********END PULLOUT *********/
/*********XV VIEWS***********/
/* line 433, ../sass/screen.scss */
.xv-groupbox {
  padding-top: 8px;
  padding-bottom: 8px;
  padding-left: 8px;
  min-height: 300px;
  width: 350px;
  margin-right: 5px;
}

/* line 442, ../sass/screen.scss */
.xv-repeater-box {
  width: 880px;
}
/* line 444, ../sass/screen.scss */
.xv-repeater-box .xv-label {
  width: 100px;
  font-weight: bold;
  border-width: 0px;
  font-size: 12px;
  text-align: center;
}
/* line 451, ../sass/screen.scss */
.xv-repeater-box .xv-input {
  width: 100px;
  border-width: 0px;
}
/* line 454, ../sass/screen.scss */
.xv-repeater-box .xv-input .xv-subinput {
  width: 90px;
  border-width: 0px;
}

/* line 461, ../sass/screen.scss */
.xv-repeater-box-row {
  background-color: white;
}

/*********END XV VIEWS***********/
/*********XV WIDGETS***********/
/* line 468, ../sass/screen.scss */
.xv-top-panel {
  height: 300px;
}

/* line 472, ../sass/screen.scss */
.xv-dropdownwidget {
  background-color: white;
}

/* line 476, ../sass/screen.scss */
.xv-picker {
  width: 200px;
}

/* line 481, ../sass/screen.scss */
.xv-label {
  width: 100px;
  padding-right: 8px;
  text-align: right;
}

/* line 487, ../sass/screen.scss */
.xv-inputwidget {
  background-color: white;
}

/* line 491, ../sass/screen.scss */
.xv-input-decorator {
  border: 0px;
}

/* line 495, ../sass/screen.scss */
.xv-relationwidget-completer {
  left: -200px;
  top: 15px;
}

/* line 500, ../sass/screen.scss */
.xv-relationwidget-description {
  text-indent: 120px;
  font-size: small;
  padding-bottom: 4px;
}

/********END XV WIDGETS******/
<<<<<<< HEAD
/* line 509, ../sass/screen.scss */
=======
/* line 483, ../sass/screen.scss */
>>>>>>> b869f255
.xv-login .xv-login-form {
  position: absolute;
  height: 250px;
  width: 300px;
  top: 50%;
  left: 50%;
  margin-top: -125px;
  margin-left: -150px;
}
<<<<<<< HEAD
/* line 517, ../sass/screen.scss */
=======
/* line 491, ../sass/screen.scss */
>>>>>>> b869f255
.xv-login .xv-login-form .xv-message-box {
  font-size: 12px;
  text-align: center;
  padding: 10px;
}
<<<<<<< HEAD
/* line 519, ../sass/screen.scss */
.xv-login .xv-login-form .xv-message-box.error {
  color: #ff0000;
}
/* line 526, ../sass/screen.scss */
=======
/* line 493, ../sass/screen.scss */
.xv-login .xv-login-form .xv-message-box.error {
  color: #ff0000;
}
/* line 500, ../sass/screen.scss */
>>>>>>> b869f255
.xv-login .xv-organizations-selection {
  position: absolute;
  height: 300px;
  width: 400px;
  top: 50%;
  left: 50%;
  margin-top: -150px;
  margin-left: -200px;
}
<<<<<<< HEAD
/* line 534, ../sass/screen.scss */
=======
/* line 508, ../sass/screen.scss */
>>>>>>> b869f255
.xv-login .xv-organizations-selection .xv-organization-row {
  padding: 5px;
  cursor: pointer;
}
<<<<<<< HEAD
/* line 537, ../sass/screen.scss */
=======
/* line 511, ../sass/screen.scss */
>>>>>>> b869f255
.xv-login .xv-organizations-selection .xv-organization-row:hover {
  background-color: #ddd;
}<|MERGE_RESOLUTION|>--- conflicted
+++ resolved
@@ -624,11 +624,7 @@
 }
 
 /********END XV WIDGETS******/
-<<<<<<< HEAD
 /* line 509, ../sass/screen.scss */
-=======
-/* line 483, ../sass/screen.scss */
->>>>>>> b869f255
 .xv-login .xv-login-form {
   position: absolute;
   height: 250px;
@@ -638,29 +634,17 @@
   margin-top: -125px;
   margin-left: -150px;
 }
-<<<<<<< HEAD
-/* line 517, ../sass/screen.scss */
-=======
 /* line 491, ../sass/screen.scss */
->>>>>>> b869f255
 .xv-login .xv-login-form .xv-message-box {
   font-size: 12px;
   text-align: center;
   padding: 10px;
 }
-<<<<<<< HEAD
-/* line 519, ../sass/screen.scss */
-.xv-login .xv-login-form .xv-message-box.error {
-  color: #ff0000;
-}
-/* line 526, ../sass/screen.scss */
-=======
 /* line 493, ../sass/screen.scss */
 .xv-login .xv-login-form .xv-message-box.error {
   color: #ff0000;
 }
 /* line 500, ../sass/screen.scss */
->>>>>>> b869f255
 .xv-login .xv-organizations-selection {
   position: absolute;
   height: 300px;
@@ -670,20 +654,12 @@
   margin-top: -150px;
   margin-left: -200px;
 }
-<<<<<<< HEAD
-/* line 534, ../sass/screen.scss */
-=======
 /* line 508, ../sass/screen.scss */
->>>>>>> b869f255
 .xv-login .xv-organizations-selection .xv-organization-row {
   padding: 5px;
   cursor: pointer;
 }
-<<<<<<< HEAD
-/* line 537, ../sass/screen.scss */
-=======
 /* line 511, ../sass/screen.scss */
->>>>>>> b869f255
 .xv-login .xv-organizations-selection .xv-organization-row:hover {
   background-color: #ddd;
 }