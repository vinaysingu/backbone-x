/* Welcome to Compass.
 * In this file you should write your main styles. (or centralize your imports)
 * Import this file using the following HTML or equivalent:
 * <link href="/stylesheets/screen.css" media="screen, projection" rel="stylesheet" type="text/css" /> */
/* line 17, ../../../../../../../usr/local/lib/ruby/gems/1.9.1/gems/compass-0.12.2/frameworks/compass/stylesheets/compass/reset/_utilities.scss */
html, body, div, span, applet, object, iframe,
h1, h2, h3, h4, h5, h6, p, blockquote, pre,
a, abbr, acronym, address, big, cite, code,
del, dfn, em, img, ins, kbd, q, s, samp,
small, strike, strong, sub, sup, tt, var,
b, u, i, center,
dl, dt, dd, ol, ul, li,
fieldset, form, label, legend,
table, caption, tbody, tfoot, thead, tr, th, td,
article, aside, canvas, details, embed,
figure, figcaption, footer, header, hgroup,
menu, nav, output, ruby, section, summary,
time, mark, audio, video {
  margin: 0;
  padding: 0;
  border: 0;
  font: inherit;
  font-size: 100%;
  vertical-align: baseline;
}

/* line 22, ../../../../../../../usr/local/lib/ruby/gems/1.9.1/gems/compass-0.12.2/frameworks/compass/stylesheets/compass/reset/_utilities.scss */
html {
  line-height: 1;
}

/* line 24, ../../../../../../../usr/local/lib/ruby/gems/1.9.1/gems/compass-0.12.2/frameworks/compass/stylesheets/compass/reset/_utilities.scss */
ol, ul {
  list-style: none;
}

/* line 26, ../../../../../../../usr/local/lib/ruby/gems/1.9.1/gems/compass-0.12.2/frameworks/compass/stylesheets/compass/reset/_utilities.scss */
table {
  border-collapse: collapse;
  border-spacing: 0;
}

/* line 28, ../../../../../../../usr/local/lib/ruby/gems/1.9.1/gems/compass-0.12.2/frameworks/compass/stylesheets/compass/reset/_utilities.scss */
caption, th, td {
  text-align: left;
  font-weight: normal;
  vertical-align: middle;
}

/* line 30, ../../../../../../../usr/local/lib/ruby/gems/1.9.1/gems/compass-0.12.2/frameworks/compass/stylesheets/compass/reset/_utilities.scss */
q, blockquote {
  quotes: none;
}
/* line 103, ../../../../../../../usr/local/lib/ruby/gems/1.9.1/gems/compass-0.12.2/frameworks/compass/stylesheets/compass/reset/_utilities.scss */
q:before, q:after, blockquote:before, blockquote:after {
  content: "";
  content: none;
}

/* line 32, ../../../../../../../usr/local/lib/ruby/gems/1.9.1/gems/compass-0.12.2/frameworks/compass/stylesheets/compass/reset/_utilities.scss */
a img {
  border: none;
}

/* line 116, ../../../../../../../usr/local/lib/ruby/gems/1.9.1/gems/compass-0.12.2/frameworks/compass/stylesheets/compass/reset/_utilities.scss */
article, aside, details, figcaption, figure, footer, header, hgroup, menu, nav, section, summary {
  display: block;
}

/* line 16, ../sass/screen.scss */
.bggrad {
  background-image: -webkit-gradient(radial, 50% 50%, 0, 50% 50%, 70, color-stop(0%, #666666), color-stop(70%, #333333));
  background-image: -webkit-radial-gradient(#666666, #333333 70%);
  background-image: -moz-radial-gradient(#666666, #333333 70%);
  background-image: -o-radial-gradient(#666666, #333333 70%);
  background-image: radial-gradient(#666666, #333333 70%);
  background-color: #999;
}

/* line 21, ../sass/screen.scss */
.app > * {
  width: 320px;
  box-shadow: -4px -4px 4px rgba(0, 0, 0, 0.3);
  background: #555;
}

/* line 27, ../sass/screen.scss */
.left {
  color: white;
}

/* line 31, ../sass/screen.scss */
.item {
  position: relative;
  border-bottom: 1px solid #0E0E0E;
  padding: 16px 12px;
  background-color: #333333;
}

/* line 38, ../sass/screen.scss */
.item.onyx-selected {
  background-color: #226B9A;
}

/* line 42, ../sass/screen.scss */
.panels > * {
  border: 2px solid #333;
  font-size: 5em;
}

/* line 48, ../sass/screen.scss */
.wide > * {
  min-width: 50%;
}

/** DASHBOARD */
/* line 55, ../sass/screen.scss */
.xt-app .xt-dashboard {
  background-image: -webkit-gradient(radial, 50% 50%, 0, 50% 50%, 70, color-stop(0%, #666666), color-stop(70%, #333333));
  background-image: -webkit-radial-gradient(#666666, #333333 70%);
  background-image: -moz-radial-gradient(#666666, #333333 70%);
  background-image: -o-radial-gradient(#666666, #333333 70%);
  background-image: radial-gradient(#666666, #333333 70%);
  background-color: #999;
  color: #fff;
  font-weight: bold;
  position: absolute;
  top: 0;
  left: 0;
  right: 0;
  bottom: 0;
}
/* line 65, ../sass/screen.scss */
.xt-app .xt-dashboard .xt-dashboard-container {
  position: absolute;
  top: 50%;
  left: 0;
  right: 0;
  margin-top: -65px;
  height: 131px;
}
/* line 72, ../sass/screen.scss */
.xt-app .xt-dashboard .xt-dashboard-container .xt-dashboard-icons {
  margin: auto auto;
}
/* line 74, ../sass/screen.scss */
.xt-app .xt-dashboard .xt-dashboard-container .xt-dashboard-icons .xt-dashboard-icon {
  -webkit-box-sizing: border-box;
  -moz-box-sizing: border-box;
  box-sizing: border-box;
  display: inline-block;
  margin: 0 10px;
}
/* line 78, ../sass/screen.scss */
.xt-app .xt-dashboard .xt-dashboard-container .xt-dashboard-icons .xt-dashboard-icon:hover {
  cursor: pointer;
}
/* line 81, ../sass/screen.scss */
.xt-app .xt-dashboard .xt-dashboard-container .xt-dashboard-icons .xt-dashboard-icon .xt-dashboard-icon-label {
  width: 100%;
  text-align: center;
}

/** END DASHBOARD */
/* line 94, ../sass/screen.scss */
.developer-ui-container {
  -webkit-box-shadow: #333333 4px 4px 10px -4px;
  -moz-box-shadow: #333333 4px 4px 10px -4px;
  box-shadow: #333333 4px 4px 10px -4px;
  -moz-border-radius-bottomright: 10px;
  -webkit-border-bottom-right-radius: 10px;
  border-bottom-right-radius: 10px;
  top: 100px;
  left: 0;
  position: absolute;
  background-color: #d8d8d8;
  z-index: 10;
}
/* line 104, ../sass/screen.scss */
.developer-ui-container .developer-rows .row {
  display: block;
  margin: 10px;
}
/* line 110, ../sass/screen.scss */
.developer-ui-container .onyx-grabber.developer-grabber {
  -webkit-box-shadow: #333333 4px 4px 10px -4px;
  -moz-box-shadow: #333333 4px 4px 10px -4px;
  box-shadow: #333333 4px 4px 10px -4px;
  -moz-border-radius-topright: 10px;
  -webkit-border-top-right-radius: 10px;
  border-top-right-radius: 10px;
  -moz-border-radius-bottomright: 10px;
  -webkit-border-bottom-right-radius: 10px;
  border-bottom-right-radius: 10px;
  background-color: #d8d8d8;
  position: absolute;
  right: -47px;
  top: 0;
  height: 54px;
  width: 50px;
}

/* line 124, ../sass/screen.scss */
.crm-menu-item {
  padding: 10px;
  margin: 10px 0;
  text-align: center;
  background-color: #fff;
  color: #000;
}
/* line 130, ../sass/screen.scss */
.crm-menu-item.selected {
  background-color: #eee;
}
/* line 133, ../sass/screen.scss */
.crm-menu-item:hover {
  background-color: #eee;
}

/* line 138, ../sass/screen.scss */
.xt-sub-module-content {
  -webkit-box-shadow: black -4px 0 10px -4px;
  -moz-box-shadow: black -4px 0 10px -4px;
  box-shadow: black -4px 0 10px -4px;
}

/* line 143, ../sass/screen.scss */
.xt-module-screen .xt-module-menu {
  width: 320px !important;
  background-color: #fff;
}
/* line 146, ../sass/screen.scss */
.xt-module-screen .xt-module-menu .xt-module-menu-item {
  padding: 15px;
  vertical-align: middle;
  border-bottom: 1px solid #ddd;
}
/* line 150, ../sass/screen.scss */
.xt-module-screen .xt-module-menu .xt-module-menu-item:hover {
  background-color: #d6f1ff;
  cursor: pointer;
}
/* line 154, ../sass/screen.scss */
.xt-module-screen .xt-module-menu .xt-module-menu-item:active {
  background-color: #fff;
}
/* line 157, ../sass/screen.scss */
.xt-module-screen .xt-module-menu .xt-module-menu-item.selected {
  background-color: #d6f1ff;
}

/******** ********/
/* line 167, ../sass/screen.scss */
body {
  font-family: "arial", "arial black";
}

/* line 171, ../sass/screen.scss */
.xt-app {
  position: absolute;
  top: 0;
  left: 0;
  right: 0;
  bottom: 0;
}
/* line 177, ../sass/screen.scss */
.xt-app .xt-postbooks {
  position: absolute;
  top: 0;
  left: 0;
  right: 0;
  bottom: 0;
}
/* line 183, ../sass/screen.scss */
.xt-app .xt-postbooks .xt-postbooks-container {
  position: absolute;
  top: 0;
  left: 0;
  right: 0;
  bottom: 0;
}
/* line 191, ../sass/screen.scss */
.xt-app .xt-postbooks .xt-postbooks-container .xt-login .xt-login-screen .xt-user-login-screen {
  position: absolute;
  top: 0;
  left: 0;
  right: 0;
  bottom: 0;
  background-color: #fff;
}
/* line 198, ../sass/screen.scss */
.xt-app .xt-postbooks .xt-postbooks-container .xt-login .xt-login-screen .xt-user-login-screen .xt-user-login-block {
  background: url("../assets/login-blue-scr.png") 0 0 no-repeat;
  position: absolute;
  top: 50%;
  left: 50%;
  margin-top: -125px;
  margin-left: -300px;
  height: 250px;
  width: 300px;
}
/* line 207, ../sass/screen.scss */
.xt-app .xt-postbooks .xt-postbooks-container .xt-login .xt-login-screen .xt-user-login-screen .xt-user-login-block .xt-user-login-sub-block {
  position: absolute;
  top: 30px;
  left: 20px;
  right: 0;
  bottom: 30px;
  /*background-color: $blue1;*/
  overflow: hidden;
}
/* line 217, ../sass/screen.scss */
.xt-app .xt-postbooks .xt-postbooks-container .xt-login .xt-login-screen .xt-user-login-screen .xt-user-login-block .xt-user-login-sub-block .xt-user-login-form .xt-input.xt-login-input {
  display: block;
  margin: 10px;
  margin-left: 35px;
}
/* line 224, ../sass/screen.scss */
.xt-app .xt-postbooks .xt-postbooks-container .xt-login .xt-login-screen .xt-user-login-screen .xt-user-login-block .xt-user-login-sub-block .xt-user-login-form .xt-button.xt-login-button {
  display: block;
  margin-left: 152px;
  width: 80px;
}
/* line 233, ../sass/screen.scss */
.xt-app .xt-postbooks .xt-postbooks-container .xt-login .xt-login-screen .xt-user-login-screen .xt-login-logo-block {
  /*@include box-shadow(#000 -9px 0 20px -14px);*/
  position: absolute;
  top: 50%;
  left: 50%;
  margin-top: -125px;
  height: 250px;
  width: 300px;
  background: url("../assets/login-logo.png") 0 0 no-repeat;
}

/* line 253, ../sass/screen.scss */
.xt-login-screen .xt-session-selection-screen .xt-available-sessions .xt-available-sessions-wrapper {
  position: absolute;
  top: 80px;
  left: 0;
  right: 0;
  bottom: 0;
}
/* line 259, ../sass/screen.scss */
.xt-login-screen .xt-session-selection-screen .xt-available-sessions .xt-available-sessions-wrapper .xt-available-sessions-list {
  position: absolute;
  top: 0;
  left: 0;
  right: 0;
  bottom: 0;
}
/* line 266, ../sass/screen.scss */
.xt-login-screen .xt-session-selection-screen .xt-available-sessions .xt-available-sessions-wrapper .xt-available-sessions-list .xt-session-selection-row div {
  display: inline-block;
  padding: 5px;
}

/* line 279, ../sass/screen.scss */
.xt-app .xt-postbooks .xt-input {
  -webkit-border-radius: 5px;
  -moz-border-radius: 5px;
  -ms-border-radius: 5px;
  -o-border-radius: 5px;
  border-radius: 5px;
  padding: 8px 8px 10px 8px;
  border: 1px solid #ddd;
  margin: 0;
  outline: none;
  cursor: pointer;
  font-size: 14px;
  font-family: "arial", "arial black";
  width: 180px;
}
/* line 291, ../sass/screen.scss */
.xt-app .xt-postbooks .xt-button {
  -webkit-border-radius: 5px;
  -moz-border-radius: 5px;
  -ms-border-radius: 5px;
  -o-border-radius: 5px;
  border-radius: 5px;
  padding: 5px;
  border: 1px solid #ddd;
  margin: 0;
  cursor: pointer;
  font-family: "arial", "arial black";
  font-size: 14px;
  background-color: #fff;
  color: #aaa;
}
/* line 301, ../sass/screen.scss */
.xt-app .xt-postbooks .xt-button:active {
  background-color: #ddd;
}
/* line 306, ../sass/screen.scss */
.xt-app .xt-postbooks .xt-screen-carousel {
  height: 100%;
  width: 100%;
}

/********* PULLOUT ************/
/* line 315, ../sass/screen.scss */
.parameter-item {
  min-height: 50px;
}

/* line 319, ../sass/screen.scss */
.parameter-item-input {
  margin-top: -10px;
  float: right;
}

/* line 324, ../sass/screen.scss */
.history-header {
  text-align: center;
  padding: 10px 0;
}

/* line 329, ../sass/screen.scss */
.history-scroller {
  background-color: #fff;
}

/* adapt to smaller displays */
@media (max-width: 480px) {
  /* line 335, ../sass/screen.scss */
  .pullout-menu {
    display: block;
    margin: 0;
  }
}
/* line 341, ../sass/screen.scss */
.pullout {
  position: absolute;
  top: 57px;
  left: 0;
  bottom: 0;
  width: 320px;
  background: #D8D8D8;
}

/* line 350, ../sass/screen.scss */
.pullout-shadow {
  position: absolute;
  height: 100%;
  width: 20px;
  right: -20px;
  /** this is weird and indicates the REAL need to change the
      whatever the css system is...this relative path is different... **/
  background: url("../../assets/sliding-shadow.png") repeat-y;
  background-size: 20px 2px;
}

/* line 361, ../sass/screen.scss */
.pullout-grabbutton {
  position: absolute;
  height: 54px;
  width: 50px;
  bottom: 20px;
  right: -46px;
  border-radius: 0px 10px 10px 0px;
  background-color: #D8D8D8;
  box-shadow: 4px 4px 4px rgba(0, 0, 0, 0.3);
}

/* line 372, ../sass/screen.scss */
.pullout-toolbar {
  padding-top: 4px;
  text-align: center;
}

/*********END PULLOUT *********/
/*********XV VIEWS***********/
/* line 382, ../sass/screen.scss */
.xv-infolist .xv-infolist-item {
  -webkit-box-sizing: border-box;
  -moz-box-sizing: border-box;
  box-sizing: border-box;
  background-color: #fff;
  padding-top: 3px;
  padding-bottom: 3px;
  border-bottom: 1px solid #ddd;
}
/* line 389, ../sass/screen.scss */
.xv-infolist .xv-infolist-item .xv-infolist-column.short {
  width: 150px;
}
/* line 392, ../sass/screen.scss */
.xv-infolist .xv-infolist-item .xv-infolist-column.first {
  width: 320px;
}
/* line 395, ../sass/screen.scss */
.xv-infolist .xv-infolist-item .xv-infolist-column.second {
  width: 165px;
}
/* line 398, ../sass/screen.scss */
.xv-infolist .xv-infolist-item .xv-infolist-column.third {
  width: 75px;
}
/* line 401, ../sass/screen.scss */
.xv-infolist .xv-infolist-item .xv-infolist-column.money {
  width: 100px;
}
/* line 404, ../sass/screen.scss */
.xv-infolist .xv-infolist-item .xv-infolist-column .xv-infolist-attr {
  padding: 5px;
  font-size: 13px;
  white-space: nowrap;
  overflow: hidden;
  text-overflow: ellipsis;
  color: black;
}
/* line 411, ../sass/screen.scss */
.xv-infolist .xv-infolist-item .xv-infolist-column .xv-infolist-attr.right {
  position: absolute;
  right: 0px;
}
/* line 415, ../sass/screen.scss */
.xv-infolist .xv-infolist-item .xv-infolist-column .xv-infolist-attr.text-align-right {
  text-align: right;
}
/* line 418, ../sass/screen.scss */
.xv-infolist .xv-infolist-item .xv-infolist-column .xv-infolist-attr.bold {
  font-weight: bold;
}
/* line 421, ../sass/screen.scss */
.xv-infolist .xv-infolist-item .xv-infolist-column .xv-infolist-attr.error {
  color: #ff0000;
}
/* line 424, ../sass/screen.scss */
.xv-infolist .xv-infolist-item .xv-infolist-column .xv-infolist-attr.italic {
  font-style: italic;
}
/* line 427, ../sass/screen.scss */
.xv-infolist .xv-infolist-item .xv-infolist-column .xv-infolist-attr.placeholder {
  font-style: italic;
  color: #93a1a1;
}

/* line 436, ../sass/screen.scss */
.xv-groupbox {
  padding-top: 8px;
  padding-bottom: 8px;
  padding-left: 8px;
  min-height: 300px;
  width: 350px;
  margin-right: 5px;
}

/* line 445, ../sass/screen.scss */
.xv-repeater-box {
  width: 880px;
}
/* line 447, ../sass/screen.scss */
.xv-repeater-box .xv-label {
  width: 90px;
  font-weight: bold;
  border-width: 0px;
  font-size: 12px;
  text-align: center;
}
<<<<<<< HEAD
/* line 451, ../sass/screen.scss */
.xv-repeater-box .xv-wide-entry {
  width: 200px;
}
=======
>>>>>>> 76696ddb
/* line 454, ../sass/screen.scss */
.xv-repeater-box .xv-input {
  width: 100px;
  border-width: 0px;
}
/* line 457, ../sass/screen.scss */
.xv-repeater-box .xv-input .xv-subinput {
  width: 90px;
  border-width: 0px;
}
/* line 464, ../sass/screen.scss */
.xv-repeater-box .xv-slim-date-widget .xv-input-decorator {
  padding: 0px;
  height: 32px;
}
/* line 468, ../sass/screen.scss */
.xv-repeater-box .xv-slim-date-widget .xv-label {
  visibility: hidden;
}
/* line 471, ../sass/screen.scss */
.xv-repeater-box .xv-slim-date-widget .onyx-icon {
  vertical-align: top;
}
/* line 474, ../sass/screen.scss */
.xv-repeater-box .xv-slim-date-widget .onyx-input {
  width: 60px;
  vertical-align: top;
}

<<<<<<< HEAD
/* line 481, ../sass/screen.scss */
=======
/* line 464, ../sass/screen.scss */
>>>>>>> 76696ddb
.xv-repeater-box-row {
  background-color: white;
}
/* line 483, ../sass/screen.scss */
.xv-repeater-box-row .xv-wide-entry {
  width: 200px;
}
/* line 485, ../sass/screen.scss */
.xv-repeater-box-row .xv-wide-entry .xv-subinput {
  width: 200px;
}
/* line 489, ../sass/screen.scss */
.xv-repeater-box-row .xv-delete-button {
  width: 14px;
  height: 21px;
  padding-top: 0px;
}

<<<<<<< HEAD
/* line 496, ../sass/screen.scss */
.xv-comment-box {
  width: 700px;
}
/* line 498, ../sass/screen.scss */
=======
/* line 468, ../sass/screen.scss */
.xv-comment-box {
  width: 700px;
}
/* line 470, ../sass/screen.scss */
>>>>>>> 76696ddb
.xv-comment-box .xv-repeater-box-row {
  height: 140px;
}
<<<<<<< HEAD
/* line 501, ../sass/screen.scss */
.xv-comment-box .xv-comment-box-createdBy {
  font-weight: bold;
}
/* line 505, ../sass/screen.scss */
=======
/* line 473, ../sass/screen.scss */
.xv-comment-box .xv-comment-box-createdBy {
  font-weight: bold;
}
/* line 476, ../sass/screen.scss */
>>>>>>> 76696ddb
.xv-comment-box .xv-comment-box-text {
  position: absolute;
  margin-top: 40px;
  border-width: 0px;
  width: 500px;
  border: 1px solid grey;
}
<<<<<<< HEAD
/* line 515, ../sass/screen.scss */
.xv-comment-box .xv-textarea-input {
=======
/* line 482, ../sass/screen.scss */
.xv-comment-box .xv-comment-box-text .xv-subinput {
>>>>>>> 76696ddb
  height: 75px;
  min-height: 75px;
  width: 490px;
}
<<<<<<< HEAD
/* line 521, ../sass/screen.scss */
=======
/* line 487, ../sass/screen.scss */
>>>>>>> 76696ddb
.xv-comment-box .xv-repeater-box-header {
  visibility: hidden;
}
/* line 524, ../sass/screen.scss */
.xv-comment-box .xv-comment-box-comment-type {
  border-width: 0px;
}
/* line 526, ../sass/screen.scss */
.xv-comment-box .xv-comment-box-comment-type .xv-picker {
  height: 25px;
  padding: 2px;
}

/*********END XV VIEWS***********/
/*********XV WIDGETS***********/
<<<<<<< HEAD
/* line 537, ../sass/screen.scss */
=======
/* line 496, ../sass/screen.scss */
>>>>>>> 76696ddb
.xv-dropdownwidget {
  background-color: white;
}

<<<<<<< HEAD
/* line 541, ../sass/screen.scss */
=======
/* line 500, ../sass/screen.scss */
>>>>>>> 76696ddb
.xv-picker {
  width: 200px;
}

<<<<<<< HEAD
/* line 546, ../sass/screen.scss */
=======
/* line 505, ../sass/screen.scss */
>>>>>>> 76696ddb
.xv-label {
  width: 100px;
  padding-right: 8px;
  text-align: right;
}

<<<<<<< HEAD
/* line 552, ../sass/screen.scss */
=======
/* line 511, ../sass/screen.scss */
>>>>>>> 76696ddb
.xv-inputwidget {
  background-color: white;
}

<<<<<<< HEAD
/* line 556, ../sass/screen.scss */
=======
/* line 515, ../sass/screen.scss */
>>>>>>> 76696ddb
.xv-input-decorator {
  border: 0px;
}

<<<<<<< HEAD
/* line 560, ../sass/screen.scss */
=======
/* line 519, ../sass/screen.scss */
>>>>>>> 76696ddb
.xv-textarea-input {
  border: 0px;
  width: 324px;
  min-height: 255px;
  margin: 6px;
}

<<<<<<< HEAD
/* line 567, ../sass/screen.scss */
=======
/* line 526, ../sass/screen.scss */
>>>>>>> 76696ddb
.xv-relationwidget-completer {
  left: -200px;
  top: 15px;
}

<<<<<<< HEAD
/* line 572, ../sass/screen.scss */
=======
/* line 531, ../sass/screen.scss */
>>>>>>> 76696ddb
.xv-relationwidget-description {
  text-indent: 120px;
  font-size: small;
  padding-bottom: 4px;
}

/********END XV WIDGETS******/
<<<<<<< HEAD
/* line 581, ../sass/screen.scss */
=======
/* line 540, ../sass/screen.scss */
>>>>>>> 76696ddb
.xv-login .xv-login-form {
  position: absolute;
  height: 250px;
  width: 300px;
  top: 50%;
  left: 50%;
  margin-top: -125px;
  margin-left: -150px;
}
<<<<<<< HEAD
/* line 589, ../sass/screen.scss */
=======
/* line 548, ../sass/screen.scss */
>>>>>>> 76696ddb
.xv-login .xv-login-form .xv-message-box {
  font-size: 12px;
  text-align: center;
  padding: 10px;
}
<<<<<<< HEAD
/* line 591, ../sass/screen.scss */
.xv-login .xv-login-form .xv-message-box.error {
  color: #ff0000;
}
/* line 598, ../sass/screen.scss */
=======
/* line 550, ../sass/screen.scss */
.xv-login .xv-login-form .xv-message-box.error {
  color: #ff0000;
}
/* line 557, ../sass/screen.scss */
>>>>>>> 76696ddb
.xv-login .xv-organizations-selection {
  position: absolute;
  height: 300px;
  width: 400px;
  top: 50%;
  left: 50%;
  margin-top: -150px;
  margin-left: -200px;
}
<<<<<<< HEAD
/* line 606, ../sass/screen.scss */
=======
/* line 565, ../sass/screen.scss */
>>>>>>> 76696ddb
.xv-login .xv-organizations-selection .xv-organization-row {
  padding: 5px;
  cursor: pointer;
}
<<<<<<< HEAD
/* line 609, ../sass/screen.scss */
=======
/* line 568, ../sass/screen.scss */
>>>>>>> 76696ddb
.xv-login .xv-organizations-selection .xv-organization-row:hover {
  background-color: #ddd;
}<|MERGE_RESOLUTION|>--- conflicted
+++ resolved
@@ -552,19 +552,12 @@
 }
 /* line 447, ../sass/screen.scss */
 .xv-repeater-box .xv-label {
-  width: 90px;
+  width: 100px;
   font-weight: bold;
   border-width: 0px;
   font-size: 12px;
   text-align: center;
 }
-<<<<<<< HEAD
-/* line 451, ../sass/screen.scss */
-.xv-repeater-box .xv-wide-entry {
-  width: 200px;
-}
-=======
->>>>>>> 76696ddb
 /* line 454, ../sass/screen.scss */
 .xv-repeater-box .xv-input {
   width: 100px;
@@ -575,167 +568,72 @@
   width: 90px;
   border-width: 0px;
 }
+
 /* line 464, ../sass/screen.scss */
-.xv-repeater-box .xv-slim-date-widget .xv-input-decorator {
-  padding: 0px;
-  height: 32px;
-}
-/* line 468, ../sass/screen.scss */
-.xv-repeater-box .xv-slim-date-widget .xv-label {
-  visibility: hidden;
-}
-/* line 471, ../sass/screen.scss */
-.xv-repeater-box .xv-slim-date-widget .onyx-icon {
-  vertical-align: top;
-}
-/* line 474, ../sass/screen.scss */
-.xv-repeater-box .xv-slim-date-widget .onyx-input {
-  width: 60px;
-  vertical-align: top;
-}
-
-<<<<<<< HEAD
-/* line 481, ../sass/screen.scss */
-=======
-/* line 464, ../sass/screen.scss */
->>>>>>> 76696ddb
 .xv-repeater-box-row {
   background-color: white;
 }
-/* line 483, ../sass/screen.scss */
-.xv-repeater-box-row .xv-wide-entry {
-  width: 200px;
-}
-/* line 485, ../sass/screen.scss */
-.xv-repeater-box-row .xv-wide-entry .xv-subinput {
-  width: 200px;
-}
-/* line 489, ../sass/screen.scss */
-.xv-repeater-box-row .xv-delete-button {
-  width: 14px;
-  height: 21px;
-  padding-top: 0px;
-}
-
-<<<<<<< HEAD
-/* line 496, ../sass/screen.scss */
-.xv-comment-box {
-  width: 700px;
-}
-/* line 498, ../sass/screen.scss */
-=======
+
 /* line 468, ../sass/screen.scss */
 .xv-comment-box {
   width: 700px;
 }
 /* line 470, ../sass/screen.scss */
->>>>>>> 76696ddb
 .xv-comment-box .xv-repeater-box-row {
-  height: 140px;
-}
-<<<<<<< HEAD
-/* line 501, ../sass/screen.scss */
-.xv-comment-box .xv-comment-box-createdBy {
-  font-weight: bold;
-}
-/* line 505, ../sass/screen.scss */
-=======
+  height: 135px;
+}
 /* line 473, ../sass/screen.scss */
 .xv-comment-box .xv-comment-box-createdBy {
   font-weight: bold;
 }
 /* line 476, ../sass/screen.scss */
->>>>>>> 76696ddb
 .xv-comment-box .xv-comment-box-text {
   position: absolute;
-  margin-top: 40px;
-  border-width: 0px;
+  margin-top: 50px;
   width: 500px;
+  height: 80px;
   border: 1px solid grey;
 }
-<<<<<<< HEAD
-/* line 515, ../sass/screen.scss */
-.xv-comment-box .xv-textarea-input {
-=======
 /* line 482, ../sass/screen.scss */
 .xv-comment-box .xv-comment-box-text .xv-subinput {
->>>>>>> 76696ddb
   height: 75px;
-  min-height: 75px;
   width: 490px;
 }
-<<<<<<< HEAD
-/* line 521, ../sass/screen.scss */
-=======
 /* line 487, ../sass/screen.scss */
->>>>>>> 76696ddb
 .xv-comment-box .xv-repeater-box-header {
   visibility: hidden;
 }
-/* line 524, ../sass/screen.scss */
-.xv-comment-box .xv-comment-box-comment-type {
-  border-width: 0px;
-}
-/* line 526, ../sass/screen.scss */
-.xv-comment-box .xv-comment-box-comment-type .xv-picker {
-  height: 25px;
-  padding: 2px;
-}
 
 /*********END XV VIEWS***********/
 /*********XV WIDGETS***********/
-<<<<<<< HEAD
-/* line 537, ../sass/screen.scss */
-=======
 /* line 496, ../sass/screen.scss */
->>>>>>> 76696ddb
 .xv-dropdownwidget {
   background-color: white;
 }
 
-<<<<<<< HEAD
-/* line 541, ../sass/screen.scss */
-=======
 /* line 500, ../sass/screen.scss */
->>>>>>> 76696ddb
 .xv-picker {
   width: 200px;
 }
 
-<<<<<<< HEAD
-/* line 546, ../sass/screen.scss */
-=======
 /* line 505, ../sass/screen.scss */
->>>>>>> 76696ddb
 .xv-label {
   width: 100px;
   padding-right: 8px;
   text-align: right;
 }
 
-<<<<<<< HEAD
-/* line 552, ../sass/screen.scss */
-=======
 /* line 511, ../sass/screen.scss */
->>>>>>> 76696ddb
 .xv-inputwidget {
   background-color: white;
 }
 
-<<<<<<< HEAD
-/* line 556, ../sass/screen.scss */
-=======
 /* line 515, ../sass/screen.scss */
->>>>>>> 76696ddb
 .xv-input-decorator {
   border: 0px;
 }
 
-<<<<<<< HEAD
-/* line 560, ../sass/screen.scss */
-=======
 /* line 519, ../sass/screen.scss */
->>>>>>> 76696ddb
 .xv-textarea-input {
   border: 0px;
   width: 324px;
@@ -743,21 +641,13 @@
   margin: 6px;
 }
 
-<<<<<<< HEAD
-/* line 567, ../sass/screen.scss */
-=======
 /* line 526, ../sass/screen.scss */
->>>>>>> 76696ddb
 .xv-relationwidget-completer {
   left: -200px;
   top: 15px;
 }
 
-<<<<<<< HEAD
-/* line 572, ../sass/screen.scss */
-=======
 /* line 531, ../sass/screen.scss */
->>>>>>> 76696ddb
 .xv-relationwidget-description {
   text-indent: 120px;
   font-size: small;
@@ -765,11 +655,7 @@
 }
 
 /********END XV WIDGETS******/
-<<<<<<< HEAD
-/* line 581, ../sass/screen.scss */
-=======
 /* line 540, ../sass/screen.scss */
->>>>>>> 76696ddb
 .xv-login .xv-login-form {
   position: absolute;
   height: 250px;
@@ -779,29 +665,17 @@
   margin-top: -125px;
   margin-left: -150px;
 }
-<<<<<<< HEAD
-/* line 589, ../sass/screen.scss */
-=======
 /* line 548, ../sass/screen.scss */
->>>>>>> 76696ddb
 .xv-login .xv-login-form .xv-message-box {
   font-size: 12px;
   text-align: center;
   padding: 10px;
 }
-<<<<<<< HEAD
-/* line 591, ../sass/screen.scss */
-.xv-login .xv-login-form .xv-message-box.error {
-  color: #ff0000;
-}
-/* line 598, ../sass/screen.scss */
-=======
 /* line 550, ../sass/screen.scss */
 .xv-login .xv-login-form .xv-message-box.error {
   color: #ff0000;
 }
 /* line 557, ../sass/screen.scss */
->>>>>>> 76696ddb
 .xv-login .xv-organizations-selection {
   position: absolute;
   height: 300px;
@@ -811,20 +685,12 @@
   margin-top: -150px;
   margin-left: -200px;
 }
-<<<<<<< HEAD
-/* line 606, ../sass/screen.scss */
-=======
 /* line 565, ../sass/screen.scss */
->>>>>>> 76696ddb
 .xv-login .xv-organizations-selection .xv-organization-row {
   padding: 5px;
   cursor: pointer;
 }
-<<<<<<< HEAD
-/* line 609, ../sass/screen.scss */
-=======
 /* line 568, ../sass/screen.scss */
->>>>>>> 76696ddb
 .xv-login .xv-organizations-selection .xv-organization-row:hover {
   background-color: #ddd;
 }