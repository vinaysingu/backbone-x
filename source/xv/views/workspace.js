--- conflicted
+++ resolved
@@ -31,13 +31,8 @@
       ]}
     ],
     /**
-<<<<<<< HEAD
-      Updates all children widgets on the workspace where the name of
-      the widget matches the name of an attribute on the model.
-=======
       Updates all child controls on the workspace where the name of
       the control matches the name of an attribute on the model.
->>>>>>> c426db6c
 
       @param {XM.Model} model
       @param {Object} options
@@ -148,19 +143,6 @@
       this._model.on("change", this.attributesChanged, this);
       this._model.on("statusChange", this.statusChanged, this);
       this._model.on("error", this.error, this);
-<<<<<<< HEAD
-
-      // Disable read-only attributes
-      attrs = this._model ? this._model.getAttributeNames() : [];
-      for (i = 0; i < attrs.length; i++) {
-        attr = attrs[i];
-        isReadOnly = this._model.isReadOnly(attr);
-        if (this.$[attr] && this.$[attr].setDisabled) {
-          this.$[attr].setDisabled(isReadOnly);
-        }
-      }
-=======
->>>>>>> c426db6c
     },
     newRecord: function () {
       this.modelChanged();
@@ -351,17 +333,10 @@
         K = XM.Model,
         status = model.getStatus(),
         isNotReady = (status !== K.READY_CLEAN && status !== K.READY_DIRTY),
-<<<<<<< HEAD
-        canNotSave = (!model.isDirty() || !model.canUpdate() ||
-          model.isReadOnly());
-
-      // Update buttons
-=======
         isEditable = (model.canUpdate() && !model.isReadOnly()),
         canNotSave = (!model.isDirty() || !isEditable);
 
       // Status dictates whether buttons are actionable
->>>>>>> c426db6c
       this.$.refreshButton.setDisabled(isNotReady);
       this.$.applyButton.setDisabled(canNotSave);
       this.$.saveAndNewButton.setDisabled(canNotSave);
