/*jshint bitwise:false, indent:2, curly:true eqeqeq:true, immed:true,
latedef:true, newcap:true, noarg:true, regexp:true, undef:true,
trailing:true white:true*/
/*global XV:true, XM:true, Backbone:true, enyo:true, XT:true */

(function () {
  
  enyo.kind({
    name: "XV.Workspace",
    kind: "FittableRows",
    published: {
      title: "_none".loc(),
      model: ""
    },
    events: {
      onError: "",
      onStatusChange: "",
      onTitleChange: ""
    },
    handlers: {
      onValueChange: "valueChanged"
    },
    components: [
      {kind: "Panels", name: "topPanel", arrangerKind: "CarouselArranger",
        classes: "xv-top-panel", components: [
        {kind: "onyx.Groupbox", classes: "xv-groupbox", components: [
          {kind: "onyx.GroupboxHeader", content: "_overview".loc()},
          {kind: "XV.InputWidget", name: "name"},
          {kind: "XV.InputWidget", name: "description"}
        ]}
      ]}
    ],
    /**
      Updates all children widgets on the workspace where the name of
      the widget matches the name of an attribute on the model.

      @param {XM.Model} model
      @param {Object} options
    */
    attributesChanged: function (model, options) {
      options = options || {};
      var attr,
        value,
        changes = options.changes;
      for (attr in changes) {
        if (changes.hasOwnProperty(attr)) {
          value = model.get(attr);
          if (this.$[attr] && this.$[attr].setValue) {
            this.$[attr].setValue(value, {silent: true});
          }
        }
      }
    },
    clear: function () {
      var attrs = this._model ? this._model.getAttributeNames() : [],
        attr,
        i;
      for (i = 0; i < attrs.length; i++) {
        attr = attrs[i];
        if (this.$[attr] && this.$[attr].clear) {
          this.$[attr].clear({silent: true});
        }
      }
    },
    create: function () {
      var prop;
      this.inherited(arguments);
      this.titleChanged();
      this.modelChanged();

      // Create a menu for every group box
      for (prop in this.$) {
        if (this.$.hasOwnProperty(prop)) {
          if (this.$[prop].kind === "onyx.GroupboxHeader") {
            // Do something
          }
        }
      }
    },
    destroy: function () {
      this.setModel(null);
      this.inherited(arguments);
    },
    error: function (model, error) {
      var inEvent = {
        originator: this,
        model: model,
        error: error
      };
      this.doError(inEvent);
    },
    fetch: function (id) {
      if (!this._model) { return; }
      this._model.fetch({id: id});
    },
    isDirty: function () {
      return this._model ? this._model.isDirty() : false;
    },
    modelChanged: function () {
      var model = this.getModel(),
        Klass = model ? XT.getObjectByName(model) : null,
        callback,
        that = this,
        attrs,
        attr,
        i,
        isReadOnly;

      // Remove old bindings
      if (this._model) {
        this._model.off();
        this._model = null;
      }
      if (!Klass) { return; }

      // If we don't have a session yet then relations won't be available
      // so wait and try again after start up tasks complete
      if (!XT.session) {
        callback = function () {
          that.modelChanged();
        };
        XT.getStartupManager().registerCallback(callback);
        return;
      }

      // Create new instance and bindings
      this._model = new Klass();
      this._model.on("change", this.attributesChanged, this);
      this._model.on("statusChange", this.statusChanged, this);
<<<<<<< HEAD

=======
      this._model.on("error", this.error, this);
      
>>>>>>> a7a76cce
      // Disable read-only attributes
      attrs = this._model ? this._model.getAttributeNames() : [];
      for (i = 0; i < attrs.length; i++) {
        attr = attrs[i];
        isReadOnly = this._model.isReadOnly(attr);
        if (this.$[attr] && this.$[attr].setDisabled) {
          this.$[attr].setDisabled(isReadOnly);
        }
      }
    },
    newRecord: function () {
      var model = this._model,
        attr,
        changes = {};
      if (!model) { return; }
      model.initialize(null, {isNew: true});
      this.clear();
      for (attr in model.attributes) {
        changes[attr] = true;
      }
      this.attributesChanged(model, {changes: changes});
    },
    requery: function () {
      this.fetch(this._model.id);
    },
    save: function (options) {
      this._model.save(null, options);
    },
    statusChanged: function (model, status, options) {
      options = options || {};
      var K = XM.Model,
        inEvent = {model: model},
        attr,
        changes = {};
      if (status === K.READY_CLEAN || status === K.READY_NEW) {
        for (attr in model.attributes) {
          changes[attr] = true;
        }
        options.changes = changes;
        this.attributesChanged(model, options);
      }
      this.doStatusChange(inEvent);
    },
    titleChanged: function () {
      var inEvent = { title: this.getTitle(), originator: this };
      this.doTitleChange(inEvent);
    },
    valueChanged: function (inSender, inEvent) {
      var attrs = {};
      attrs[inEvent.originator.name] = inEvent.value;
      this._model.set(attrs);
    }
  });

  enyo.kind({
    name: "XV.WorkspaceContainer",
    kind: "Panels",
    arrangerKind: "CollapsingArranger",
    classes: "app enyo-unselectable",
    published: {
      previous: ""
    },
    handlers: {
      onError: "errorNotify",
      onPanelChange: "changeWorkspace",
      onStatusChange: "statusChanged",
      onTitleChange: "titleChanged"
    },
    components: [
      {kind: "FittableRows", name: "navigationPanel", classes: "left", components: [
        {kind: "onyx.Toolbar", name: "menuToolbar", components: [
          {kind: "onyx.Button", name: "backButton",
            content: "_back".loc(), onclick: "close"}
        ]},
        {kind: "Repeater", fit: true, touch: true, onSetupItem: "setupItem", name: "menuItems",
          components: [
          {name: "item", classes: "item enyo-border-box", ontap: "itemTap"}
        ]}
      ]},
      {kind: "FittableRows", name: "contentPanel", components: [
        {kind: "onyx.Toolbar", classes: "onyx-toolbar", name: "contentToolbar", components: [
          {kind: "onyx.Grabber"},
          {kind: "onyx.Button", name: "refreshButton", disabled: true,
            content: "_refresh".loc(), onclick: "requery"},
          {name: "title", style: "text-align: center;"},
          {kind: "onyx.Button", name: "saveButton",
            disabled: true, // TO DO: Get the affirmative style back into CSS
            style: "float: right; background-color: #35A8EE;",
            content: "_save".loc(), onclick: "saveAndClose"},
          {kind: "onyx.Button", name: "saveAndNewButton", disabled: true,
            style: "float: right;",
            content: "_saveAndNew".loc(), onclick: "saveAndNew"},
          {kind: "onyx.Button", name: "applyButton", disabled: true,
            style: "float: right;",
            content: "_apply".loc(), onclick: "apply"}
        ]},
        {kind: "onyx.Popup", name: "unsavedPopup", centered: true,
          modal: true, floating: true, onShow: "popupShown",
          onHide: "popupHidden", components: [
          {content: "_unsavedChanges".loc() },
          {tag: "br"},
          {kind: "onyx.Button", content: "_discard".loc(), ontap: "unsavedDiscard" },
          {kind: "onyx.Button", content: "_cancel".loc(), ontap: "unsavedCancel" },
          {kind: "onyx.Button", content: "_save".loc(), ontap: "unsavedSave",
            classes: "onyx-blue"}
        ]},
        {kind: "onyx.Popup", name: "errorPopup", centered: true,
          modal: true, floating: true, onShow: "popupShown",
          onHide: "popupHidden", components: [
          {name: "errorMessage", content: "_error".loc()},
          {tag: "br"},
          {kind: "onyx.Button", content: "_ok".loc(), ontap: "errorOk",
            classes: "onyx-blue"}
        ]}
      ]}
    ],
    apply: function () {
      this.save();
    },
    changeWorkspace: function (inSender, inEvent) {
      var workspace = this.$.workspace;
      if (inEvent.workspace) {
<<<<<<< HEAD
        if (workspace) {
          this.removeComponent(workspace);
          workspace.destroy();
        }
=======
        this.destroyWorkspace();
>>>>>>> a7a76cce
        workspace = {
          name: "workspace",
          container: this.$.contentPanel,
          kind: inEvent.workspace,
          fit: true
        };
        workspace = this.createComponent(workspace);
        if (inEvent.id) {
          workspace.fetch(inEvent.id);
        } else {
          workspace.newRecord();
        }
        this.render();
      }
      this.setPrevious(inEvent.previous);
    },
    close: function (options) {
      options = options || {};
      if (!options.force) {
        if (this.$.workspace.isDirty()) {
          this.$.unsavedPopup.close = true;
          this.$.unsavedPopup.show();
          return;
        }
      }
      var previous = this.getPrevious();
      this.bubble(previous, {eventName: previous});
      this.destroyWorkspace();
    },
    destroyWorkspace: function () {
      var workspace = this.$.workspace;
      if (workspace) {
        this.removeComponent(workspace);
        workspace.destroy();
      }
    },
    errorNotify: function (inSender, inEvent) {
      var message = inEvent.error.message();
      this.$.errorMessage.setContent(message);
      this.$.errorPopup.render();
      this.$.errorPopup.show();
    },
    errorOk: function () {
      this.$.errorPopup.hide();
    },
    newRecord: function () {
      this.$.workspace.newRecord();
    },
    requery: function (options) {
      options = options || {};
      if (!options.force) {
        if (this.$.workspace.isDirty()) {
          this.$.unsavedPopup.close = false;
          this.$.unsavedPopup.show();
          return;
        }
      }
      this.$.workspace.requery();
    },
    save: function (options) {
      this.$.workspace.save(options);
    },
    saveAndNew: function () {
      var that = this,
        options = {},
        success = function () {
          that.newRecord();
        };
      options.success = success;
      this.save(options);
    },
    saveAndClose: function () {
      var that = this,
        options = {},
        success = function () {
          that.close();
        };
      options.success = success;
      this.save(options);
    },
    statusChanged: function (inSender, inEvent) {
      var model = inEvent.model,
        K = XM.Model,
        status = model.getStatus(),
        isNotReady = (status !== K.READY_CLEAN && status !== K.READY_DIRTY),
        canNotSave = (!model.isDirty() || !model.canUpdate() ||
          model.isReadOnly());

      // Update buttons
      this.$.refreshButton.setDisabled(isNotReady);
      this.$.applyButton.setDisabled(canNotSave);
      this.$.saveAndNewButton.setDisabled(canNotSave);
      this.$.saveButton.setDisabled(canNotSave);
    },
    titleChanged: function (inSender, inEvent) {
      var title = inEvent.title || "";
      this.$.title.setContent(title);
      return true;
    },
    unsavedCancel: function () {
      this.$.unsavedPopup.hide();
    },
    unsavedDiscard: function () {
      var options = {force: true};
      this.$.unsavedPopup.hide();
      this.close(options);
    },
    unsavedSave: function () {
      this.$.unsavedPopup.hide();
      if (this.$.unsavedPopup.close) {
        this.saveAndClose();
      } else {
        this.save();
      }
    }
<<<<<<< HEAD

=======
>>>>>>> a7a76cce
  });

}());<|MERGE_RESOLUTION|>--- conflicted
+++ resolved
@@ -4,7 +4,7 @@
 /*global XV:true, XM:true, Backbone:true, enyo:true, XT:true */
 
 (function () {
-  
+
   enyo.kind({
     name: "XV.Workspace",
     kind: "FittableRows",
@@ -127,12 +127,8 @@
       this._model = new Klass();
       this._model.on("change", this.attributesChanged, this);
       this._model.on("statusChange", this.statusChanged, this);
-<<<<<<< HEAD
-
-=======
       this._model.on("error", this.error, this);
-      
->>>>>>> a7a76cce
+
       // Disable read-only attributes
       attrs = this._model ? this._model.getAttributeNames() : [];
       for (i = 0; i < attrs.length; i++) {
@@ -255,14 +251,7 @@
     changeWorkspace: function (inSender, inEvent) {
       var workspace = this.$.workspace;
       if (inEvent.workspace) {
-<<<<<<< HEAD
-        if (workspace) {
-          this.removeComponent(workspace);
-          workspace.destroy();
-        }
-=======
         this.destroyWorkspace();
->>>>>>> a7a76cce
         workspace = {
           name: "workspace",
           container: this.$.contentPanel,
@@ -378,10 +367,5 @@
         this.save();
       }
     }
-<<<<<<< HEAD
-
-=======
->>>>>>> a7a76cce
   });
-
 }());