/*jshint bitwise:true, indent:2, curly:true eqeqeq:true, immed:true,
latedef:true, newcap:true, noarg:true, regexp:true, undef:true,
trailing:true white:true*/
/*global XT:true, XM:true, XV:true, enyo:true*/

(function () {

  /**
    Must include a component called `list`.
    List must be of sub-kind `XV.ListRelations`.
    The `value` must be set to a collection of `XM.Info` models.
  */
  enyo.kind({
    name: "XV.ListRelationsBox",
    kind: "XV.Groupbox",
    classes: "panel",
    published: {
      attr: null,
      value: null,
      title: "",
      parentKey: "",
      listRelations: "",
      searchList: ""
    },
    events: {
      onSearch: "",
      onWorkspace: ""
    },
    handlers: {
      onSelect: "selectionChanged",
      onDeselect: "selectionChanged"
    },
    create: function () {
      this.inherited(arguments);
      var canAttach = this.getSearchList().length > 0,
        buttons;

      // Header
      this.createComponent({
        kind: "onyx.GroupboxHeader",
        content: this.getTitle()
      });

      // List
      this.createComponent({
        kind: this.getListRelations(),
        name: "list",
        attr: this.getAttr(),
        fit: true
      });

      // Buttons
      buttons = {kind: 'FittableColumns', classes: "xv-groupbox-buttons",
        components: [
        {kind: "onyx.Button", name: "newButton", onclick: "newItem",
          content: "_new".loc(), classes: "xv-groupbox-button-left",
          disabled: true}
      ]};
      if (canAttach) {
        buttons.components.push(
        {kind: "onyx.Button", name: "attachButton", onclick: "attachItem",
          content: "_attach".loc(), classes: "xv-groupbox-button-center",
          disabled: true},
        {kind: "onyx.Button", name: "detachButton", onclick: "detachItem",
          content: "_detach".loc(), classes: "xv-groupbox-button-center",
          disabled: true});
      }
      buttons.components.push(
        {kind: "onyx.Button", name: "openButton", onclick: "openItem",
          content: "_open".loc(), classes: "xv-groupbox-button-right",
          disabled: true, fit: canAttach});
      this.createComponent(buttons);
    },
    attachItem: function () {
      var list = this.$.list,
        key = this.getParentKey(),
        parent = list.getParent(),
        searchList = this.getSearchList(),
        inEvent,

        // Callback to handle selection...
        callback = function (selectedModel) {

          // Instantiate the models involved
          var Klass = XT.getObjectByName(selectedModel.editableModel),
            model = new Klass({id: selectedModel.id}),
            InfoKlass = model.getRelation('account').relatedModel,
            infoModel = new InfoKlass({id: parent.id}),
            setAndSave = function () {
              var K = XM.Model,
                options = {};
              if (model.getStatus() === K.READY_CLEAN &&
                  infoModel.getStatus() === K.READY_CLEAN) {
                model.off('statusChange', setAndSave);
                infoModel.off('statusChange', setAndSave);

                // Callback to update our list with changes when save complete
                options.success = function () {
<<<<<<< HEAD
                  list.value.add(selectedModel);
=======
                  list.getValue().add(selectedModel);
>>>>>>> 1d8b2231
                };

                // Set and save our contact with the new account relation
                model.set(key, infoModel);
                model.save(null, options);
              }
            };

          // When fetch complete, trigger set and save
          model.on('statusChange', setAndSave);
          infoModel.on('statusChange', setAndSave);

          // Go get the data
          model.fetch();
          infoModel.fetch();
        };

      // Open a search screen that excludes already attached records
      inEvent = {
        list: searchList,
        callback: callback,
        conditions: [{
          attribute: key,
          operator: "!=",
          value: parent,
          includeNull: true
        }]
      };
      this.doSearch(inEvent);
    },
    attrChanged: function () {
      this.$.list.setAttr(this.attr);
    },
    detachItem: function () {
      var list = this.$.list,
        key = this.parentKey,
        index = list.getFirstSelected(),
        infoModel = list.getModel(index),
        Klass = XT.getObjectByName(infoModel.editableModel),
        model = new Klass({id: infoModel.id}),
        setAndSave = function () {
          var K = XM.Model,
            options = {};
          if (model.getStatus() === K.READY_CLEAN) {
            model.off('statusChange', setAndSave);

            // Callback to update our list with changes when save complete
            options.success = function () {
<<<<<<< HEAD
              list.value.remove(infoModel);
              list.setCount(list.value.length);
=======
              list.getValue().remove(infoModel);
              list.setCount(list.getValue().length);
>>>>>>> 1d8b2231
              list.refresh();
            };

            // Set and save our contact without account relation
            model.set(key, null);
            model.save(null, options);
          }
        };

      // When fetch complete, trigger set and save
      model.on('statusChange', setAndSave);

      // Go get the data
      model.fetch();
    },
    newItem: function () {
      var list = this.$.list,
        parent = this.$.list.getParent(),
        workspace = XV.getWorkspace(list.value.model.prototype.recordType),
        key = this.parentKey,
        attributes = {},
        callback = function (model) {
          var Model = list.getValue().model,
            value = new Model({id: model.id}),
            options = {};
          options.success = function () {
<<<<<<< HEAD
            list.value.add(value);
=======
            list.getValue().add(value);
>>>>>>> 1d8b2231
          };
          value.fetch(options);
        },
        inEvent;
      attributes[key] = parent;
      inEvent = {
        originator: this,
        workspace: workspace,
        attributes: attributes,
        callback: callback
      };
      this.doWorkspace(inEvent);
    },
    openItem: function () {
      var list = this.$.list,
        index = list.getFirstSelected(),
        model = list.getModel(index),
        workspace = XV.getWorkspace(model.recordType),
        id = model.id,
        callback = function () {
          var options = {};
          options.success = function () {
            list.refresh();
          };
          // Refresh
          model.fetch(options);
        },
        inEvent = {
          workspace: workspace,
          id: id,
          callback: callback
        };

      this.doWorkspace(inEvent);
    },
    selectionChanged: function (inSender, inEvent) {
      var index = this.$.list.getFirstSelected(),
        model = index ? this.$.list.getModel(index) : null,
        canAttach = this.getSearchList().length > 0,
        couldNotRead = model ? !model.couldRead() : true,
        couldNotUpdate = model ? !model.couldUpdate() : true;
      if (canAttach) { this.$.detachButton.setDisabled(couldNotUpdate); }
      this.$.openButton.setDisabled(couldNotRead);
    },
    valueChanged: function () {
      var value = this.getValue(), // Must be a collection of Info models
        canAttach = this.getSearchList().length > 0,
        editableModel = value && value.model.prototype.editableModel ?
          value.model.prototype.editableModel : null,
        Klass = editableModel ?
          XT.getObjectByName(editableModel) : null,
        canNotCreate = Klass ? !Klass.canCreate() : true,
        canNotUpdate = Klass ? !Klass.canUpdate() : true;
      this.$.list.setValue(value);
      this.$.newButton.setDisabled(canNotCreate);
      if (canAttach) { this.$.attachButton.setDisabled(canNotUpdate); }
    }
  });

}());<|MERGE_RESOLUTION|>--- conflicted
+++ resolved
@@ -96,11 +96,7 @@
 
                 // Callback to update our list with changes when save complete
                 options.success = function () {
-<<<<<<< HEAD
-                  list.value.add(selectedModel);
-=======
                   list.getValue().add(selectedModel);
->>>>>>> 1d8b2231
                 };
 
                 // Set and save our contact with the new account relation
@@ -149,13 +145,8 @@
 
             // Callback to update our list with changes when save complete
             options.success = function () {
-<<<<<<< HEAD
-              list.value.remove(infoModel);
-              list.setCount(list.value.length);
-=======
               list.getValue().remove(infoModel);
               list.setCount(list.getValue().length);
->>>>>>> 1d8b2231
               list.refresh();
             };
 
@@ -182,11 +173,7 @@
             value = new Model({id: model.id}),
             options = {};
           options.success = function () {
-<<<<<<< HEAD
-            list.value.add(value);
-=======
             list.getValue().add(value);
->>>>>>> 1d8b2231
           };
           value.fetch(options);
         },
