/*jshint node:true, indent:2, curly:true eqeqeq:true, immed:true, latedef:true, newcap:true, noarg:true,
regexp:true, undef:true, trailing:true, white:true */
/*global XT:true, XV:true, XM:true, Backbone:true, enyo:true, _:true */

(function () {

  enyo.kind({
    name: "XV.RelationWidget",
    kind: enyo.Control,
    classes: "xv-inputwidget xv-relationwidget",
    published: {
      label: "",
      value: null,
      collection: null,
      keyAttribute: "number",
      nameAttribute: "name",
      descripAttribute: ""
    },
    events: {
      onValueChange: ""
    },
    components: [
      {kind: "onyx.InputDecorator", classes: "xv-input-decorator",
        components: [
        {name: "label", content: "", classes: "xv-label"},
        {name: 'input', kind: "onyx.Input", onkeyup: "keyUp",
          onkeydown: "keyDown", onblur: "receiveBlur"},
        {kind: "onyx.MenuDecorator", onSelect: "itemSelected", components: [
          {kind: "onyx.IconButton", src: "assets/menu-icon-search.png"},
          {name: 'popupMenu', kind: "onyx.Menu",
            components: [
            {content: "_search".loc(), value: 'search'},
            {content: "_open".loc(), value: 'open'},
            {content: "_new".loc(), value: 'new'}
          ]}
        ]},
        {kind: "onyx.MenuDecorator", classes: "xv-relationwidget-completer",
          onSelect: "relationSelected", components: [
          {kind: "onyx.Menu", name: "autocompleteMenu", modal: false}
        ]}
      ]},
      {name: "name", classes: "xv-relationwidget-description"},
      {name: "description", classes: "xv-relationwidget-description"}
    ],
    autocomplete: function () {
      var key = this.getKeyAttribute(),
        attr = this.getValue() ? this.getValue().get(key) : "",
        value = this.$.input.getValue(),
        query;

      if (value && value !== attr) {
        query = {
          parameters: [{
            attribute: key,
            operator: "BEGINS_WITH",
            value: value,
            rowLimit: 1
          }],
          orderBy: [{
            attribute: key
          }]
        };
        this._collection.fetch({
          success: enyo.bind(this, "_fetchSuccess"),
          query: query
        });
      } else if (!value) {
        this.setValue(null);
      }
    },
    clear: function (options) {
      this.setValue(null, options);
    },
    create: function () {
      this.inherited(arguments);
      this.collectionChanged();
      this.labelChanged();
    },
    collectionChanged: function () {
      var collection = this.getCollection(),
        Klass = collection ? XM.Model.getObjectByName(collection) : null;
      if (!Klass) { return; }
      this._collection = new Klass();
    },
    itemSelected: function (inSender, inEvent) {
      var action = inEvent.originator.value,
        model,
        listKind;
      switch (action)
      {
      case 'search':
        listKind = this.kind.replace("RelationWidget", "") + "InfoList";
        this.bubble("search", { eventName: "search", options: { listKind: listKind, source: this }});
        break;
      case 'open':
        model = this.getValue();
        this.bubble("workspace", {eventName: "workspace", options: model});
        break;
      case 'new':
        model = new this._collection.model();
        this.bubble("workspace", {eventName: "workspace", options: model});
        break;
      }
    },
    keyDown: function (inSender, inEvent) {
      // If tabbed out...
      if (inEvent.keyCode === 9) {
        this.$.autocompleteMenu.hide();
        this.autocomplete();
      }
    },
    keyUp: function (inSender, inEvent) {
      var query,
        key = this.getKeyAttribute(),
        attr = this.getValue() ? this.getValue().get(key) : "",
        value = this.$.input.getValue(),
        menu = this.$.autocompleteMenu;

      // Look up if value changed
      if (value && value !== attr &&
          inEvent.keyCode !== 9) {
        query = {
          parameters: [{
            attribute: key,
            operator: "BEGINS_WITH",
            value: value,
            rowLimit: 10
          }],
          orderBy: [{
            attribute: key
          }]
        };
        this._collection.fetch({
          success: enyo.bind(this, "_collectionFetchSuccess"),
          query: query
        });
      } else {
        menu.hide();
      }
    },
    labelChanged: function () {
      var label = (this.getLabel() || ("_" + this.name).loc());
      this.$.label.setContent(label + ":");
      this.$.input.setPlaceholder(label);
    },
    receiveBlur: function (inSender, inEvent) {
      this.autocomplete();
    },
    relationSelected: function (inSender, inEvent) {
      this.setValue(inEvent.originator.model);
      this.$.autocompleteMenu.hide();
      return true;
    },
    setValue: function (value, options) {
      options = options || {};
      var newId = value ? value.id : null,
        oldId = this.value ? this.value.id : null,
        key = this.getKeyAttribute(),
        name = this.getNameAttribute(),
        descrip = this.getDescripAttribute(),
        keyValue = "",
        nameValue = "",
        descripValue = "",
        inEvent = { value: value, originator: this };
      this.value = value;
      if (value && value.get) {
        keyValue = value.get(key) || "";
        nameValue = value.get(name) || "";
        descripValue = value.get(descrip) || "";
      }
      this.$.input.setValue(keyValue);
      this.$.name.setContent(nameValue);
      this.$.description.setContent(descripValue);

      // Only notify if selection actually changed
      if (newId !== oldId && !options.silent) { this.doValueChange(inEvent); }
    },
    /** @private */
    _collectionFetchSuccess: function () {
      var key = this.getKeyAttribute(),
        menu = this.$.autocompleteMenu,
        model,
        i;
      menu.destroyComponents();
      menu.controls = [];
      menu.children = [];
      if (this._collection.length) {
        for (i = 0; i < this._collection.length; i++) {
          model = this._collection.models[i];
          menu.createComponent({
            content: model.get(key),
            model: model // for selection reference
          });
        }
        menu.reflow();
        menu.render();
        menu.show();
      } else {
        menu.hide();
      }
    },
    /** @private */
    _fetchSuccess: function () {
      var value = this._collection.length ? this._collection.models[0] : null;
      this.setValue(value);
    }

  });
<<<<<<< HEAD

  // ..........................................................
  // ACCOUNT
  //

  enyo.kind({
    name: "XV.AccountRelationWidget",
    kind: "XV.RelationWidget",
    published: {
      collection: "XM.AccountInfoCollection"
    }
  });

  // ..........................................................
  // INCIDENT
  //

  enyo.kind({
    name: "XV.IncidentRelationWidget",
    kind: "XV.RelationWidget",
    published: {
      collection: "XM.IncidentInfoCollection",
      nameAttribute: "description"
    }
  });

  // ..........................................................
  // ITEM
  //

  enyo.kind({
    name: "XV.ItemRelationWidget",
    kind: "XV.RelationWidget",
    published: {
      collection: "XM.ItemInfoCollection",
      nameAttribute: "description1",
      descripAttribute: "description2"
    }
  });

  // ..........................................................
  // USER ACCOUNT
  //

  enyo.kind({
    name: "XV.UserAccountRelationWidget",
    kind: "XV.RelationWidget",
    published: {
      collection: "XM.UserAccountInfoCollection",
      keyAttribute: "username",
      nameAttribute: "properName"
    }
  });

=======
  
>>>>>>> d32a6490
}());<|MERGE_RESOLUTION|>--- conflicted
+++ resolved
@@ -206,62 +206,4 @@
     }
 
   });
-<<<<<<< HEAD
-
-  // ..........................................................
-  // ACCOUNT
-  //
-
-  enyo.kind({
-    name: "XV.AccountRelationWidget",
-    kind: "XV.RelationWidget",
-    published: {
-      collection: "XM.AccountInfoCollection"
-    }
-  });
-
-  // ..........................................................
-  // INCIDENT
-  //
-
-  enyo.kind({
-    name: "XV.IncidentRelationWidget",
-    kind: "XV.RelationWidget",
-    published: {
-      collection: "XM.IncidentInfoCollection",
-      nameAttribute: "description"
-    }
-  });
-
-  // ..........................................................
-  // ITEM
-  //
-
-  enyo.kind({
-    name: "XV.ItemRelationWidget",
-    kind: "XV.RelationWidget",
-    published: {
-      collection: "XM.ItemInfoCollection",
-      nameAttribute: "description1",
-      descripAttribute: "description2"
-    }
-  });
-
-  // ..........................................................
-  // USER ACCOUNT
-  //
-
-  enyo.kind({
-    name: "XV.UserAccountRelationWidget",
-    kind: "XV.RelationWidget",
-    published: {
-      collection: "XM.UserAccountInfoCollection",
-      keyAttribute: "username",
-      nameAttribute: "properName"
-    }
-  });
-
-=======
-  
->>>>>>> d32a6490
 }());