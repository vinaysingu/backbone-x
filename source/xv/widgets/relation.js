/*jshint node:true, indent:2, curly:true eqeqeq:true, immed:true, latedef:true, newcap:true, noarg:true,
regexp:true, undef:true, trailing:true, white:true */
/*global XT:true, XV:true, XM:true, Backbone:true, enyo:true, _:true */

(function () {

  enyo.kind({
    name: "XV.RelationWidget",
    kind: enyo.Control,
    classes: "xv-inputwidget xv-relationwidget",
    published: {
      attr: null,
      label: "",
      placeholder: "",
      value: null,
      list: "",
      disabled: false,
      keyAttribute: "number",
      nameAttribute: "name",
      descripAttribute: ""
    },
    events: {
      onValueChange: "",
      onWorkspace: ""
    },
    handlers: {
      onModelChange: "modelChanged"
    },
    components: [
      {kind: "FittableColumns", components: [
        {name: "label", content: "", classes: "xv-decorated-label"},
        {kind: "onyx.InputDecorator", classes: "xv-input-decorator",
          components: [
          {name: 'input', kind: "onyx.Input", classes: "xv-subinput",
            onkeyup: "keyUp", onkeydown: "keyDown", onblur: "receiveBlur"
          },
          {kind: "onyx.MenuDecorator", onSelect: "itemSelected", components: [
            {kind: "onyx.IconButton", src: "assets/relation-icon-search.png"},
            {name: 'popupMenu', floating: true, kind: "onyx.Menu",
              components: [
              {kind: "XV.MenuItem", name: 'searchItem', content: "_search".loc()},
              {kind: "XV.MenuItem", name: 'openItem', content: "_open".loc(),
                disabled: true},
              {kind: "XV.MenuItem", name: 'newItem', content: "_new".loc(),
                disabled: true}
            ]}
          ]},
          {kind: "onyx.MenuDecorator", classes: "xv-relationwidget-completer",
            onSelect: "relationSelected", components: [
            {kind: "onyx.Menu", name: "autocompleteMenu", modal: false}
          ]}
        ]}
      ]},
      {name: "name", classes: "xv-relationwidget-description"},
      {name: "description", classes: "xv-relationwidget-description"}
    ],
    autocomplete: function () {
      var key = this.getKeyAttribute(),
        attr = this.getValue() ? this.getValue().get(key) : "",
        value = this.$.input.getValue(),
        query;

      if (value && value !== attr) {
        query = {
          parameters: [{
            attribute: key,
            operator: "BEGINS_WITH",
            value: value
          }],
          rowLimit: 1,
          orderBy: [{
            attribute: key
          }]
        };
        this._collection.fetch({
          success: enyo.bind(this, "_fetchSuccess"),
          query: query
        });
      } else if (!value) {
        this.setValue(null);
      }
    },
    clear: function (options) {
      this.setValue(null, options);
    },
    create: function () {
      this.inherited(arguments);
      this.listChanged();
      this.labelChanged();
      this.disabledChanged();
    },
<<<<<<< HEAD
    collectionChanged: function () {
      var collection = this.getCollection(),
        Klass = collection ? XT.getObjectByName(collection) : null;
      if (!Klass) { return; }
      this._collection = new Klass();
    },
=======
>>>>>>> ed529063
    disabledChanged: function () {
      var disabled = this.getDisabled();
      this.$.input.setDisabled(disabled);
      this.$.name.addRemoveClass("disabled", disabled);
      this.$.description.addRemoveClass("disabled", disabled);
    },
    itemSelected: function (inSender, inEvent) {
      var menuItem = inEvent.originator,
        List = this._List,
        model = this.getValue(),
        id = model ? model.id : null,
        workspace = List ? List.prototype.workspace : null,
        listKind;
      if (!List || !workspace) { return; }
      switch (menuItem.name)
      {
      case 'searchItem':
        listKind = this.kind.replace("RelationWidget", "") + "List";
        this.bubble("search", { eventName: "search", options: { listKind: listKind, source: this }});
        break;
      case 'openItem':
        this.doWorkspace({workspace: workspace, id: id});
        break;
      case 'newItem':
        this.doWorkspace({workspace: workspace});
        break;
      }
    },
    keyDown: function (inSender, inEvent) {
      // If tabbed out...
      if (inEvent.keyCode === 9) {
        this.$.autocompleteMenu.hide();
        this.autocomplete();
      }
    },
    keyUp: function (inSender, inEvent) {
      var query,
        key = this.getKeyAttribute(),
        attr = this.getValue() ? this.getValue().get(key) : "",
        value = this.$.input.getValue(),
        menu = this.$.autocompleteMenu;

      // Look up if value changed
      if (value && value !== attr &&
          inEvent.keyCode !== 9) {
        query = {
          parameters: [{
            attribute: key,
            operator: "BEGINS_WITH",
            value: value
          }],
          rowLimit: 10,
          orderBy: [{
            attribute: key
          }]
        };
        this._collection.fetch({
          success: enyo.bind(this, "_collectionFetchSuccess"),
          query: query
        });
      } else {
        menu.hide();
      }
    },
    labelChanged: function () {
      var label = (this.getLabel() || ("_" + this.attr || "").loc());
      this.$.label.setContent(label + ":");
    },
    listChanged: function () {
      var list = this.getList(),
        Collection;
      delete this._List;

      // Get List class
      if (!list) { return; }
      this._List = XT.getObjectByName(list);

      // Get Workspace class
      this._Workspace = this._List.prototype.workspace ?
        XT.getObjectByName(this._List.prototype.workspace) : null;

      // Setup collection instance
      Collection = this._List.prototype.collection ?
        XT.getObjectByName(this._List.prototype.collection) : null;
      if (!Collection) { return; }
      this._collection = new Collection();
    },
    modelChanged: function (inSender, inEvent) {
      var that = this,
        List = this._List,
        Workspace = List && List.prototype.workspace ?
          XT.getObjectByName(List.prototype.workspace) : null,
        options = {},
        model = this.getValue();
      // If the model that changed was related to and exists on this widget
      // refresh the local model.
      if (!List || !Workspace || !model) { return; }
      if (Workspace.prototype.model === inEvent.model &&
        model.id === inEvent.id) {
        options.success = function () {
          that.setValue(model);
        };
        model.fetch(options);
      }
    },
    placeholderChanged: function () {
      var placeholder = this.getPlaceholder();
      this.$.input.setPlaceholder(placeholder);
    },
    receiveBlur: function (inSender, inEvent) {
      this.autocomplete();
    },
    relationSelected: function (inSender, inEvent) {
      this.setValue(inEvent.originator.model);
      this.$.autocompleteMenu.hide();
      return true;
    },
    setValue: function (value, options) {
      options = options || {};
      var that = this,
        newId = value ? value.id : null,
        oldId = this.value ? this.value.id : null,
        key = this.getKeyAttribute(),
        name = this.getNameAttribute(),
        descrip = this.getDescripAttribute(),
        inEvent = { value: value, originator: this },
        keyValue = "",
        nameValue = "",
        descripValue = "",
        Workspace = this._Workspace,
        Model = Workspace && Workspace.prototype.model ?
          XT.getObjectByName(Workspace.prototype.model)  : null,
        recordType = Model ? Model.prototype.recordType : null,
        setPrivileges = function () {
          var options = {},
            params = {};
          // Need to request read priv. from the server
          if (newId) {
            options.success = function (resp) {
              that.$.openItem.setDisabled(!resp);
            };
            params.recordType = recordType;
            params.id = newId;
            XT.dataSource.dispatch('XM.Model', 'canRead', params, options);
            that.$.newItem.setDisabled(!Model.canCreate());
          }
        };
      this.value = value;
      if (value && value.get) {
        keyValue = value.get(key) || "";
        nameValue = value.get(name) || "";
        descripValue = value.get(descrip) || "";
      }
      this.$.input.setValue(keyValue);
      this.$.name.setShowing(nameValue);
      this.$.name.setContent(nameValue);
      this.$.description.setShowing(descripValue);
      this.$.description.setContent(descripValue);

      // Only notify if selection actually changed
      if (newId !== oldId && !options.silent) { this.doValueChange(inEvent); }

      // Handle privileges
      that.$.openItem.setDisabled(true);
      that.$.newItem.setDisabled(true);
      if (Model) {
        if (XT.session) {
          setPrivileges();
        } else {
          XT.getStartupManager().registerCallback(setPrivileges);
        }
      }
    },
    /** @private */
    _collectionFetchSuccess: function () {
      var key = this.getKeyAttribute(),
        menu = this.$.autocompleteMenu,
        model,
        i;
      menu.destroyComponents();
      menu.controls = [];
      menu.children = [];
      if (this._collection.length) {
        for (i = 0; i < this._collection.length; i++) {
          model = this._collection.models[i];
          menu.createComponent({
            content: model.get(key),
            model: model // for selection reference
          });
        }
        menu.reflow();
        menu.render();
        menu.show();
      } else {
        menu.hide();
      }
    },
    /** @private */
    _fetchSuccess: function () {
      var value = this._collection.length ? this._collection.models[0] : null;
      this.setValue(value);
    }

  });
}());<|MERGE_RESOLUTION|>--- conflicted
+++ resolved
@@ -89,15 +89,6 @@
       this.labelChanged();
       this.disabledChanged();
     },
-<<<<<<< HEAD
-    collectionChanged: function () {
-      var collection = this.getCollection(),
-        Klass = collection ? XT.getObjectByName(collection) : null;
-      if (!Klass) { return; }
-      this._collection = new Klass();
-    },
-=======
->>>>>>> ed529063
     disabledChanged: function () {
       var disabled = this.getDisabled();
       this.$.input.setDisabled(disabled);
