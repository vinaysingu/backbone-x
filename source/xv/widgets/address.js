--- conflicted
+++ resolved
@@ -92,13 +92,12 @@
       this.$.state.setCountry(country);
       return true;
     },
-<<<<<<< HEAD
     /**
      * A convenience function so that this object can be treated generally like an input
      */
-    getValue: function () {
-      return this.getModel();
-=======
+    //getValue: function () {
+    //  return this.getModel();
+    //},
     done: function () {
       var siblings,
         i,
@@ -119,7 +118,6 @@
       this._popupDone = true;
       this.$.editor.hide();
       if (this._nextWidget) { this._nextWidget.focus(); }
->>>>>>> 20efd593
     },
     editButtonKeyUp: function (inSender, inEvent) {
       // Return or space bar activates button
