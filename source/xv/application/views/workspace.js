--- conflicted
+++ resolved
@@ -490,17 +490,9 @@
     components: [
       {kind: "Panels", name: "topPanel", arrangerKind: "CarouselArranger",
         fit: true, classes: "xv-top-panel", components: [
-<<<<<<< HEAD
-        // XXX we probably want to put overview first but if we do so then clicking
-        // a privilege creates an unfortunate jitter that needs to be fixed
         {kind: "XV.UserAccountRoleAssignmentBox", attr: "grantedUserAccountRoles"},
         {kind: "XV.UserAccountPrivilegeAssignmentBox", attr: "grantedPrivileges", name: "grantedPrivileges" },
-        {kind: "XV.Groupbox", components: [
-=======
-        {kind: "XV.UserAccountRoleGroupbox", name: "grantedUserAccountRoles"},
-        {kind: "XV.UserAccountPrivilegeGroupbox", name: "grantedPrivileges"},
-        {kind: "XV.Groupbox", name: "mainGroup", components: [
->>>>>>> 20efd593
+        {kind: "XV.Groupbox", name: "mainGroup", components: [
           {kind: "onyx.GroupboxHeader", content: "_overview".loc()},
           {kind: "XV.InputWidget", attr: "username"},
           {kind: "XV.InputWidget", attr: "properName"},
