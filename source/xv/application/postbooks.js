
enyo.kind({
  name: "XV.Postbooks",
  kind: "Control",
  classes: "xt-postbooks enyo-unselectable",
  components: [
    { name: "container", kind: "XV.PostbooksContainer" }
  ],
  getContainer: function () {
    return this.$.container;
  },
  getActiveModule: function () {
    return this.getContainer().getActive();
  }
});

enyo.kind({
  name: "XV.PostbooksContainer",
  kind: "XV.ScreenCarousel",
  classes: "xt-postbooks-container enyo-unselectable",
  components: [
    { name: "dashboard", kind: "XV.Dashboard" },
    { name: "crm", kind: "XV.Crm" },
    { name: "billing", kind: "XV.Billing" },
    { name: "setup", kind: "XV.Setup" },
<<<<<<< HEAD
    { name: "workspace", kind: "XV.Workspace" },
    { name: "search", kind: "XV.Search" },
=======
    { name: "workspace", kind: "XV.WorkspaceContainer" }
>>>>>>> d32a6490
  ],
  carouselEvents: {
    crm: "crm",
    billing: "billing",
    setup: "setup",
    workspace: "workspace",
    dashboard: "dashboard",
    search: "search"
  },
  getModuleByName: function (name) {
    return this.$[name];
  },
  applyWorkspace: function (model) {
    this.setCurrentView("workspace");
    this.$.workspace.setOptions(model);
  }
});<|MERGE_RESOLUTION|>--- conflicted
+++ resolved
@@ -23,12 +23,8 @@
     { name: "crm", kind: "XV.Crm" },
     { name: "billing", kind: "XV.Billing" },
     { name: "setup", kind: "XV.Setup" },
-<<<<<<< HEAD
-    { name: "workspace", kind: "XV.Workspace" },
-    { name: "search", kind: "XV.Search" },
-=======
-    { name: "workspace", kind: "XV.WorkspaceContainer" }
->>>>>>> d32a6490
+    { name: "workspace", kind: "XV.WorkspaceContainer" },
+    { name: "search", kind: "XV.Search" }
   ],
   carouselEvents: {
     crm: "crm",
