--- conflicted
+++ resolved
@@ -5,7 +5,7 @@
 
 (function () {
   "use strict";
-
+  
   XT.StartupTask.create({
     taskName: "loadSessionSettings",
     task: function () {
@@ -28,7 +28,6 @@
 
   XT.StartupTask.create({
     taskName: "loadSessionLocale",
-<<<<<<< HEAD
     task: function () {
       var options = {
         success: _.bind(this.didComplete, this)
@@ -36,39 +35,9 @@
       XT.session.loadSessionObjects(XT.session.LOCALE, options);
     }
   });
-
-
-  // XXX add this one.
-  XT.StartupTask.create({
-    taskName: "loadSessionSchema",
-=======
->>>>>>> f93fb8dc
-    task: function () {
-      var options = {
-        success: _.bind(this.didComplete, this)
-      };
-      XT.session.loadSessionObjects(XT.session.SCHEMA, options);
-    }
-  });
-
-
-  // These will be loaded after all extensions are loaded
+  
+  // These will be looaded after all extensions are loaded
   if (!XT.StartupTasks) { XT.StartupTasks = []; }
-
-
-  // XXX remove this one
- /*
-  XT.StartupTasks.push({
-    taskName: "loadSessionSchema",
-    task: function () {
-      var options = {
-        success: _.bind(this.didComplete, this)
-      };
-      XT.session.loadSessionObjects(XT.session.SCHEMA, options);
-    }
-  });
-  */
-  // XXX
 
   XT.StartupTasks.push({
     taskName: "loadCurrentUser",
